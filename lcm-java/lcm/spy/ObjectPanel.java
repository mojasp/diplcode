package lcm.spy;

import javax.swing.*;
import javax.swing.event.*;
import java.awt.*;
import java.awt.event.*;
import java.util.*;
import java.util.Map.Entry;
import java.lang.reflect.*;

import info.monitorenter.gui.chart.Chart2D;
import info.monitorenter.gui.chart.ITrace2D;
import info.monitorenter.gui.chart.ITracePoint2D;
import info.monitorenter.gui.chart.axis.AxisLinear;
import info.monitorenter.gui.chart.traces.Trace2DLtd;
import info.monitorenter.gui.chart.traces.painters.TracePainterDisc;

/**
 * Panel that displays general data for lcm types.  Viewed by double-clicking
 * or right-clicking and selecting Structure Viewer on the channel list.
 *
 */
public class ObjectPanel extends JPanel
{
    String name;
    Object o;
    long utime; // time of this message's arrival
    int lastwidth = 500;
    int lastheight = 100;
    JViewport scrollViewport;

    final int sparklineWidth = 150; // width in pixels of all sparklines

    // margin around the viewport area in which we will draw graphs
    // (in pixels)
    final int sparklineDrawMargin = 500;

    Section currentlyHoveringSection; // section the mouse is hovering over
    String currentlyHoveringName; // name of the section the mouse is hovering over

    ChartData chartData; // global data about all charts being displayed by lcm-spy

    // array of all sparklines that are visible
    // or near visible to the user right now
    ArrayList<SparklineData> visibleSparklines = new ArrayList<SparklineData>();

    boolean visibleSparklinesInitialized = false;

    // array of all sparklines being graphed
    ArrayList<SparklineData> graphingSparklines = new ArrayList<SparklineData>();

    // we keep track of each drawing iteration to know if the row we clicked
    // on was displayed.  See SparklineData.lastDrawNumber.
    int currentDrawNumber = 0;

    class Section
    {
        int x0, y0, x1, y1; // bounding coordinates for sensitive area
        boolean collapsed;
        HashMap<String, SparklineData> sparklines;


        public Section()
        {
            sparklines = new HashMap<String, SparklineData>();
        }
    }

    /**
     * Data about an individual sparkline.
     *
     */
    class SparklineData
    {
        int xmin, xmax;
        int ymin, ymax;
        boolean isHovering;

        // all sparklines have a chart associated with them, even though
        // we do not use it for display. This allows us to use the data-collection
        // and management features
        Chart2D chart;

        String name;
        Section section;

        // we keep track of the drawing iteration number for each line
        // to let us figure out if the line is currently being drawn
        // when the user clicks it.  This is needed to fix a bug where the
        // user clicks in a place a line used to be, but is no longer
        //there since the array it was in got shorter.
        int lastDrawNumber = 0;
    }

    ArrayList<Section> sections = new ArrayList<Section>();

    /**
     * Constructor for an object panel, call when the user clicks to see more
     * data about a message.
     *
     * @param name name of the channel
     * @param chartData global data about all charts displayed by lcm-spy
     */
    public ObjectPanel(String name, ChartData chartData)
    {
        this.name = name;
        this.setLayout(null); // not using a layout manager, drawing everything ourselves
        this.chartData = chartData;

        addMouseListener(new MyMouseAdapter());

        addMouseMotionListener(new MyMouseMotionListener());

        repaint();

    }

    /**
     * If given a viewport, the object panel can make smart decisions to
     * not draw graphs that are currently outside of the user's view
     *
     * @param viewport viewport from the JScrollPane that contains this ObjectPanel.
     */
    public void setViewport(JViewport viewport) {
        scrollViewport = viewport;

        scrollViewport.addChangeListener(new MyViewportChangeListener());
    }

    /**
     * Called on mouse movement to determine if we need to
     * highlight a line or open a chart.
     *
     * @param e MouseEvent to process
     *
     * @return returns true if a mouse click was consumed
     */
    public boolean doSparklineInteraction(MouseEvent e)
    {
        int y = e.getY();

        currentlyHoveringName = "";
        currentlyHoveringSection = null;

        for (SparklineData data : visibleSparklines)
        {
            if (data.ymin <= y && data.ymax >= y && data.lastDrawNumber == currentDrawNumber)
            {
                // the mouse is above this sparkline
                currentlyHoveringName = data.name;
                currentlyHoveringSection = data.section;

                if (e.getButton() == MouseEvent.BUTTON1)
                {
                    displayDetailedChart(data, false, false);
                    graphingSparklines.add(data);

                } else if (e.getButton() == MouseEvent.BUTTON2)
                {
                    // middle click means open a new chart
                    displayDetailedChart(data, true, true);
                    graphingSparklines.add(data);

                } else if (e.getButton() == MouseEvent.BUTTON3)
                {
                    // right click means same chart, new axis
                    displayDetailedChart(data, false, true);
                    graphingSparklines.add(data);
                }

                return true;
            }
        }

        return false;
    }

    /**
     * Opens a detailed, interactive chart for a data stream.  If the data is already
     * displayed in a chart, brings that chart to the front instead.
     *
     *
     * @param data data channel to display
     * @param openNewChart set to true to force opening of a new chart window, false to add
     *      to an already-open chart (if one exists)
     * @param newAxis true if we should add a new Y-axis to display this data
     */
    public void displayDetailedChart(SparklineData data, boolean openNewChart, boolean newAxis)
    {

        if (data.chart == null)
        {
            // this should not happen, but catch it if it does because we can at least safely ignore it
            System.out.println("Warning: detailed chart display requested on uninitialized chart " + data.name);
            return;
        }

        // check to see if we are already displaying this trace
        Trace2DLtd trace = (Trace2DLtd) data.chart.getTraces().first();

        for (ZoomableChartScrollWheel chart : chartData.getCharts())
        {
            if (chart.getTraces().contains(trace))
            {
                chart.toFront();
                return;
            }
        }


        if (openNewChart || chartData.getCharts().size() < 1)
        {
            trace.setMaxSize(chartData.detailedSparklineChartSize);
            ZoomableChartScrollWheel.newChartFrame(chartData, trace);
        } else
        {
            // find the most recently interacted with chart

            long bestFocusTime = -1;
            ZoomableChartScrollWheel bestChart = null;

            for (ZoomableChartScrollWheel chart : chartData.getCharts())
            {
                if (chart.getLastFocusTime() > bestFocusTime)
                {
                    bestFocusTime = chart.getLastFocusTime();
                    bestChart = chart;
                }

            }

            if (bestChart != null)
            {
               // add this trace to the winning chart

                if (!bestChart.getTraces().contains(trace))
                {
                    trace.setMaxSize(chartData.detailedSparklineChartSize);
                    trace.setColor(bestChart.popColor());

                    if (newAxis)
                    {
                        // add an axis
                        AxisLinear axis = new AxisLinear();
                        bestChart.addAxisYRight(axis);
                        bestChart.addTrace(trace, bestChart.getAxisX(), axis);
                    } else
                    {
                        bestChart.addTrace(trace);
                    }


                }
                bestChart.updateRightClickMenu();
                bestChart.toFront();

            }

        }
    }

    class PaintState
    {
        Color indentColors[] = new Color[] {new Color(255,255,255), new Color(230,230,255), new Color(200,200,255)};
        Graphics g;
        FontMetrics fm;
        JPanel panel;

        int indent_level;
        int color_level;
        int y;
        int textheight;

        int x[] = new int[4]; // tab stops
        int indentpx = 20; // pixels per indent level

        int maxwidth;

        int nextsection = 0;

        int collapse_depth = 0;

        public int beginSection(String type, String name, String value)
        {
            // allocate a new section number and make sure there's
            // an entry for us to use in the sections array.
            int section = nextsection++;
            Section cs;
            if (section == sections.size()) {
                cs = new Section();
                sections.add(cs);
            }

            cs = sections.get(section);

            // Some enclosing section is collapsed, exit before drawing anything.

            if (collapse_depth == 0)
            {
                // we're not currently collapsed. Draw the header (at least.)
                beginColorBlock();
                spacer();

                Font of = g.getFont();
                g.setFont(of.deriveFont(Font.BOLD));
                FontMetrics fm = g.getFontMetrics();

                String tok = cs.collapsed ? "+" : "-";
                g.setColor(Color.white);
                g.fillRect(x[0] + indent_level*indentpx, y, 1, 1);
                g.setColor(Color.black);

                String type_split[] = type.split("\\.");
                String drawtype = type_split[type_split.length - 1];

                int type_len = fm.stringWidth(drawtype);
                int name_len = fm.stringWidth(name);

                int tok_pixidx = x[0] + indent_level*indentpx;
                int type_pixidx = x[0] + indent_level*indentpx + 10;

                g.drawString(tok, tok_pixidx, y);
                g.drawString(drawtype, type_pixidx, y);

<<<<<<< HEAD
                int y_top = y;
=======
                // set top of clicking area before
                // we might do any text wrapping
                cs.y0 = y - textheight;

>>>>>>> 991b9ee5
                // check if type field is too long. put name on new line if yes
                if (type_pixidx + type_len > x[1])
                    y+= textheight;
                g.drawString(name,  x[1], y);

                // check if name field is too long.  put value on new line if yes
                // No need to put it on a new line if value is NULL
                if (x[1] + name_len > x[2] && value.length() > 0)
                    y+= textheight;
                g.drawString(value, x[2], y);

                g.setFont(of);

                final int extra_click_margin = 10; // in pixels

                // set up the coordinates where clicking will toggle whether
                // we are collapsed.
                cs.x0 = x[0];
<<<<<<< HEAD
                cs.x1 = getWidth();
                cs.y0 = y_top - textheight;
=======

             // only have section minimization out to the edge of the text
                if (name_len > 0)
                    cs.x1 = x[1] + name_len + extra_click_margin;
                else {
                    cs.x1 = type_pixidx + type_len + extra_click_margin;
                }

>>>>>>> 991b9ee5
                cs.y1 = y;

                y += textheight;

            }
            else
            {
                // no clicking area.
                cs.x0 = 0; cs.x1 = 0; cs.y0 = 0; cs.y1 = 0;
            }


            // if this section is collapsed, stop drawing.
            if (sections.get(section).collapsed) {
                collapse_depth ++;
            } else if (collapse_depth == 0) {
                // Only indent if this section isn't collapsed.
                indent();
            }

            return section;
        }

        public void endSection(int section)
        {
            Section cs = sections.get(section);
<<<<<<< HEAD
            
            if (collapse_depth == 0) {
                unindent();
            }
=======
>>>>>>> 991b9ee5

            // if this section is collapsed, resume drawing.
            if (sections.get(section).collapsed) {
                collapse_depth --;
            }

            if (collapse_depth == 0) {
                unindent();
            }

            spacer();
            endColorBlock();
            spacer();
        }

        public void drawStrings(String type, String name, String value, boolean isstatic)
        {
            if (collapse_depth > 0)
                return;

            Font of = g.getFont();
            if (isstatic)
                g.setFont(of.deriveFont(Font.ITALIC));

            g.drawString(type,  x[0] + indent_level*indentpx, y);
            g.drawString(name,  x[1], y);
            g.drawString(value, x[2], y);

            y+= textheight;

            g.setFont(of);
        }

        /**
         * Draws a row for a piece of data in the message and also a sparkline
         * for that data.
         *
         * @param cls type of the data
         * @param name name of the entry in the message
         * @param o the data itself
         * @param isstatic true if the data is static
         * @param sec index of section this row is in, used to determine if this
         *      row should be highlighted because it is under the mouse cursor.
         */
        public void drawStringsAndGraph(Class cls, String name, Object o, boolean isstatic,
                int sec)
        {
            Section cs = sections.get(sec);

            double value = Double.NaN;

            if (o instanceof Double)
                value = (Double) o;
            else if (o instanceof Float)
                value = (Float) o;
            else if (o instanceof Integer)
                value = (Integer) o;
            else if (o instanceof Long)
                value = (Long) o;
            else if (o instanceof Short)
                value = (Short) o;
            else if (o instanceof Byte)
                value = (Byte) o;

            if (collapse_depth > 0)
            {
                // even if we are collapsed, we need to update the data in
                // graphs being displayed
                SparklineData data = cs.sparklines.get(name);

                if (data.chart != null)
                {
                    ITrace2D trace = data.chart.getTraces().first();

                    if (trace.getMaxX() < utime/1000000.0d) {
                        // this is a new point, add it
                        trace.addPoint(utime/1000000.0d, value);
                    }
                }
                return;
            }

            if (isstatic)
            {
                drawStrings(cls.getName(), name, o.toString(), isstatic);
                return;
            }
            Color oldColor = g.getColor();

            boolean isHovering = false;

            if (currentlyHoveringSection != null && cs == currentlyHoveringSection
                    && currentlyHoveringName.equals(name))
            {
                isHovering = true;
                g.setColor(Color.RED);
            }


            Font of = g.getFont();

            g.drawString(cls.getName(),  x[0] + indent_level*indentpx, y);
            g.drawString(name,  x[1], y);


            if (cls.equals(Byte.TYPE)) {
                g.drawString(String.format("0x%02X   %03d   %+04d   %c",
                        (o),((Byte)o).intValue()&0x00FF,(o), ((Byte)o)&0xff), x[2], y);
            } else {
                g.drawString(o.toString(), x[2], y);
            }

            g.setColor(oldColor);

            // draw the graph

            if (!Double.isNaN(value))
            {
                SparklineData data = cs.sparklines.get(name);

                if (data.chart == null)
                {
                    data.chart = InitChart(name);

                }

                Chart2D chart = data.chart;
                ITrace2D trace = chart.getTraces().first();

                // update the positions every loop in case another section
                // was collapsed

                data.xmin = x[3];
                data.xmax = x[3]+sparklineWidth;

                // add the data to our trace
                if (trace.getMaxX() < utime/1000000.0d) {
                    // this is a new point, add it
                    trace.addPoint(utime/1000000.0d, value);
                }

                data.lastDrawNumber = currentDrawNumber;

                // draw the graph
                DrawSparkline(x[3], y, trace, isHovering);


            }

            y+= textheight;

            g.setFont(of);
            g.setColor(oldColor);
        }

        /**
         * Draws a sparkline.
         *
         * @param x x-coordinate of the left side of the line
         * @param y y-coordinate of the top of the line
         * @param trace data for the sparkline
         * @param isHovering true if the mouse cursor is hovering over this row
         */
        public void DrawSparkline(int x, int y, ITrace2D trace, boolean isHovering)
        {

            if (trace.getSize() < 2)
            {
                return;
            }

            Graphics2D g2 = (Graphics2D) g;


            Iterator<ITracePoint2D> iter = trace.iterator();

            final int circleSize = 3;
            final int height = textheight;
            double numSecondsDisplayed = 5.0;
            final double width = sparklineWidth;

            //width = width * ((double)trace.getSize() / (double) trace.getMaxSize());

            if (trace.getMaxX() == trace.getMinX())
            {
                // no time series, don't draw anything
                return;
            }

            Color pointColor = Color.RED;
            Color lineColor = Color.BLACK;

            if (isHovering) {
                Color temp = pointColor;
                pointColor = lineColor;
                lineColor = temp;
            }

            double earliestTimeDisplayed = (utime/1000000.0 - numSecondsDisplayed);

            // decide on the main axis scale
            double xscale = width / (numSecondsDisplayed);

            if (trace.getMaxY() == trace.getMinY())
            {
                // divide by zero error coming up!
                // bail and draw a straight line down the center of the graph
                g2.setColor(lineColor);
                ITracePoint2D firstPoint = iter.next();

                int leftLineX = (int)((firstPoint.getX() - earliestTimeDisplayed) * xscale) + x;

                if (leftLineX < x)
                {
                    leftLineX = x;
                }

                g2.drawLine(leftLineX, y-(int)((double)height/(double)2), x+(int)width, y-(int)((double)height/(double)2));
                g2.setColor(pointColor);
                g2.fillOval(x + (int) width - 1, y-(int)((double)height/(double)2) - 1, circleSize, circleSize);
                return;
            }


            double yscale = height / (trace.getMaxY() - trace.getMinY());


            g2.setColor(lineColor);

            boolean first = true;

            double lastX = 0, lastY = 0, thisX, thisY;

            while (iter.hasNext())
            {
                ITracePoint2D point = iter.next();

                if (first)
                {
                    first = false;
                    lastX = (point.getX() - earliestTimeDisplayed) * xscale + x;
                    lastY = y - (point.getY() - trace.getMinY()) * yscale;
                } else {
                    thisX = (point.getX() - earliestTimeDisplayed) * xscale + x;
                    thisY = y - (point.getY() - trace.getMinY()) * yscale;

                    if (thisX >= x && lastX >= x)
                    {
                        g2.drawLine((int)lastX, (int)lastY, (int)thisX, (int)thisY);
                    }
                    lastX = thisX;
                    lastY = thisY;
                }

                if (!iter.hasNext())
                {
                    // this is the last point, bold it
                    g2.setColor(pointColor);
                    g2.fillOval((int)lastX - 1, (int)lastY - 1, 3, 3);
                    g2.setColor(lineColor);
                }
            }
        }


        public void spacer()
        {
            if (collapse_depth > 0)
                return;

            y+= textheight/2;
        }

        public void beginColorBlock()
        {
            if (collapse_depth > 0)
                return;

            color_level++;
            g.setColor(indentColors[color_level%indentColors.length]);
            g.fillRect(x[0] + indent_level*indentpx - indentpx/2, y - fm.getMaxAscent(), getWidth(), getHeight());
            g.setColor(Color.black);
        }

        public void endColorBlock()
        {
            if (collapse_depth > 0)
                return;

            color_level--;
            g.setColor(indentColors[color_level%indentColors.length]);
            g.fillRect(x[0] + indent_level*indentpx -indentpx/2, y - fm.getMaxAscent(), getWidth(), getHeight());
            g.setColor(Color.black);
        }

        public void indent()
        {
            indent_level++;
        }

        public void unindent()
        {
            indent_level--;
        }

        public void finish()
        {
            g.setColor(Color.white);
            g.fillRect(0, y, getWidth(), getHeight());
        }
    }

    public void setObject(Object o, long utime)
    {
        this.o = o;
        this.utime = utime - chartData.getStartTime();

        JFrame topFrame = (JFrame) SwingUtilities.getWindowAncestor(this);

        if (topFrame.getExtendedState() == Frame.ICONIFIED) {
            UpdateGraphDataWithoutPaint();
        } else {
            repaint();
        }
    }

    public Dimension getPreferredSize()
    {
        return new Dimension(lastwidth, lastheight);
    }

    public Dimension getMinimumSize()
    {
        return getPreferredSize();
    }

    public Dimension getMaximumSize()
    {
        return getPreferredSize();
    }

    /**
     * Updates visibleSparklines to reflect the data that is near the user's view
     * at the current time.
     *
     * @param viewport viewport the user is looking at.  Usually from an event: e.getSource()
     */
    void updateVisibleSparklines(JViewport viewport)
    {
        Rectangle view_rect = viewport.getViewRect();

        visibleSparklines.clear();

        for (int i = sections.size() -1; i > -1; i--)
        {
            Section section = sections.get(i);

            if (section.collapsed == false)
            {
                Iterator<Entry<String, SparklineData>> it = section.sparklines.entrySet().iterator();
                while (it.hasNext())
                {
                    Entry<String, SparklineData> pair = it.next();

                    SparklineData data = pair.getValue();

                    if (data.ymin > view_rect.y - sparklineDrawMargin
                            && data.ymax < view_rect.y + view_rect.height + sparklineDrawMargin)
                    {
                        visibleSparklines.add(data);
                    }
                }
            }
        }
    }

    public void paint(Graphics g)
    {
        Graphics2D g2 = (Graphics2D) g;

        g2.setRenderingHint(RenderingHints.KEY_ANTIALIASING,
                RenderingHints.VALUE_ANTIALIAS_ON);

        int width = getWidth(), height = getHeight();
        g.setColor(Color.white);
        g.fillRect(0, 0, width, height);

        g.setColor(Color.black);
        FontMetrics fm = g.getFontMetrics();

        PaintState ps = new PaintState();

        ps.panel = this;
        ps.g = g;
        ps.fm = fm;
        ps.textheight = 15;
        ps.y = ps.textheight;
        ps.indent_level=1;
        ps.x[0] = 0;
        ps.x[1] = Math.min(200, width/4);
        ps.x[2] = Math.min(ps.x[1]+200, 2*width/4);
        ps.x[3] = ps.x[2]+150;

        currentDrawNumber ++;

        int previousNumSections = sections.size();

        // check to make sure that visibleSparklines has been
        // initialized otherwise we can end up not displaying
        // items if the viewport is never changed
        if (!visibleSparklinesInitialized
                && visibleSparklines.isEmpty()
                && (previousNumSections > 0)
                && (scrollViewport != null)) {

            visibleSparklinesInitialized = true;
            updateVisibleSparklines(scrollViewport);
        }

        if (o != null)
            paintRecurse(g, ps, "", o.getClass(), o, false, -1);

        ps.finish();
        if (ps.y != lastheight) {
            lastheight = ps.y;
            invalidate();
            getParent().validate();
        }

        if (previousNumSections != sections.size()) {
            // if the number of sections has changed, the system that figures out
            // what to draw based on user view needs to rerun to update
            repaint();
        }
    }

    void paintRecurse(Graphics g, PaintState ps, String name, Class cls, Object o, boolean isstatic, int section)
    {
        if (o == null) {
            ps.drawStrings(cls==null ? "(null)" : cls.getName(), name, "(null)", isstatic);
            return;
        }

        if (cls.isPrimitive() || cls.equals(Byte.TYPE)) {

            // This is our common case...
            Section cs = sections.get(section);
            SparklineData data = cs.sparklines.get(name); // if data == null, this graph doesn't exist yet

            if (data == null)
            {
                // we may or may not draw this depending on if it is near the view but we need to keep track of it
                // so the user can click on it

                data = new SparklineData();
                data.name = name;
                data.section = cs;
                data.isHovering = false;
                data.chart = null;

                cs.sparklines.put(name, data);

            }

            // text can drop below the expected height for letters like
            // "g", which makes it possible to click on a letter and get
            // the wrong graph.  Add a small correction factor to deal with that
            final int text_below_line_height = 2; // in px

            data.ymin = ps.y - ps.textheight + text_below_line_height;
            data.ymax = ps.y + text_below_line_height;

            if (visibleSparklines.contains(data) || graphingSparklines.contains(data))
            {
                ps.drawStringsAndGraph(cls, name, o, isstatic, section);

            } else {
                // don't bother drawing the strings or graph for it.
                // just update the text height to pretend we drew it
                // (on huge messages, this is a large CPU savings)

                if (ps.collapse_depth > 0)
                    return;

                ps.y+= ps.textheight;

            }

        } else if (o instanceof Enum) {

            ps.drawStrings(cls.getName(), name, ((Enum) o).name(), isstatic);

        } else if (cls.equals(String.class)) {

            ps.drawStrings("String", name, o.toString(), isstatic);

        } else if (cls.isArray())  {

            int sz = Array.getLength(o);
            int sec = ps.beginSection(cls.getComponentType()+"[]", name+"["+sz+"]", "");

            for (int i = 0; i < sz; i++)
                paintRecurse(g, ps, name+"["+i+"]", cls.getComponentType(), Array.get(o, i), isstatic, sec);

            ps.endSection(sec);

        } else {

            // it's a compound type. recurse.
            int sec = ps.beginSection(cls.getName(), name, "");

            // it's a class
            Field fs[] = cls.getFields();
            for (Field f : fs) {
                try {
                    paintRecurse(g, ps, f.getName(), f.getType(), f.get(o), isstatic || ((f.getModifiers()&Modifier.STATIC) != 0), sec);
                } catch (Exception ex) {
                    System.out.println(ex.getMessage());
                    ex.printStackTrace(System.out);
                }
            }

            ps.endSection(sec);
        }
    }

    /**
     * Usually the paintRecurse method deals with searching through the incoming data
     * but when the window is minimized, we do not paint, causing the child graphs
     * to stop updating.  This method performs that search and adds data to the graphs
     * without actually drawing anything
     */
    void UpdateGraphDataWithoutPaint() {
        for (SparklineData data : graphingSparklines) {
            UpdateGraphDataWithoutPaintRecurse(data, "", o.getClass(), o);
        }
    }

    /**
     * Recursive call for the search through the data object
     *
     * @param sparklineToUpdate data to update
     * @param name
     * @param cls
     * @param o
     */
    void UpdateGraphDataWithoutPaintRecurse(SparklineData sparklineToUpdate, String name, Class cls, Object o) {

        if (sparklineToUpdate.chart == null) {
            // don't have a big chart for this, no point in updating it
            return;
        }

        if (o instanceof Enum || cls.equals(String.class)) {
            // no further objects to recurse into and no
            // data to store
            return;
        }


        if (cls.isPrimitive() || cls.equals(Byte.TYPE)) {

            if (sparklineToUpdate.name.equals(name))
            {
                // we found the part of the data that this chart is using
                // update it!
                double value = Double.NaN;

                if (o instanceof Double)
                    value = (Double) o;
                else if (o instanceof Float)
                    value = (Float) o;
                else if (o instanceof Integer)
                    value = (Integer) o;
                else if (o instanceof Long)
                    value = (Long) o;
                else if (o instanceof Short)
                    value = (Short) o;
                else if (o instanceof Byte)
                    value = (Byte) o;


                ITrace2D trace = sparklineToUpdate.chart.getTraces().first();

                if (trace.getMaxX() < utime/1000000.0d) {
                    // this is a new point, add it
                    trace.addPoint(utime/1000000.0d, value);
                }
                return;
            }

        } else if (cls.isArray())  {

            int sz = Array.getLength(o);

            for (int i = 0; i < sz; i++)
                UpdateGraphDataWithoutPaintRecurse(sparklineToUpdate, name+"["+i+"]", cls.getComponentType(), Array.get(o, i));

        } else {

            // it's a compound type. recurse.

            // it's a class
            Field fs[] = cls.getFields();
            for (Field f : fs) {
                try {
                    UpdateGraphDataWithoutPaintRecurse(sparklineToUpdate, f.getName(), f.getType(), f.get(o));
                } catch (Exception ex) {
                    System.out.println(ex.getMessage());
                    ex.printStackTrace(System.out);
                }
            }
        }
    }

    public boolean isOptimizedDrawingEnabled()
    {
        return false;
    }

    /**
     * Initialize a chart.  This should happen before you want to use
     * the chart, either for storing data or displaying data.  It's best
     * to delay the inits until you need them, because making a lot of charts
     * seems to slow down chart interactions.
     *
     * @param name Name of the trace you want to init
     * @return the created chart object
     */
    public Chart2D InitChart(String name)
    {
        Chart2D chart = new Chart2D();

        ITrace2D trace = new Trace2DLtd(chartData.sparklineChartSize, name);

        chart.addTrace(trace);

        // add marker lines to the trace
        TracePainterDisc markerPainter = new TracePainterDisc();
        markerPainter.setDiscSize(2);
        trace.addTracePainter(markerPainter);

        return chart;
    }

    class MyMouseAdapter extends MouseAdapter
    {
        /**
         * Handle mouse clicks.  Either opens graphs if the user
         * clicked on a row or toggles sections.
         *
         * @param e MouseEvent that fired this click
         */
        public void mouseClicked(MouseEvent e)
        {
            int x = e.getX(), y = e.getY();

            // check to see if we have clicked on a row in the inspector
            // and should open a graph of the data
            if (doSparklineInteraction(e) == true)
            {
                return;
            }

            int bestsection = -1;

            // find the bottom-most section that contains the mouse click.
            for (int i = 0; i < sections.size(); i++)
            {
                Section cs = sections.get(i);

                if (x>=cs.x0 && x<=cs.x1 && y>=cs.y0 && y<=cs.y1) {
                    bestsection = i;
                }
            }

            if (bestsection >= 0)
                sections.get(bestsection).collapsed ^= true;

            // when changing sections, need to recompute visibility of sparklines
            // or you can end up not displaying a section until the viewport changes
            updateVisibleSparklines(scrollViewport);

            // call repaint here so the UI will update immediately instead of
            // waiting for the next piece of data
            repaint();
        }
    }

    class MyMouseMotionListener extends MouseMotionAdapter
    {

        /**
         * Check to see if we need to update the highlight
         * on a row.
         *
         * @param e MouseEvent from the mouse move
         */
        public void mouseMoved(MouseEvent e)
        {
            // check to see if we are hovering over any rows of data
            doSparklineInteraction(e);

            // repaint in case the hovering changed
            repaint();
        }
    }

    class MyViewportChangeListener implements ChangeListener
    {
        /**
         * Here we build a list of the items that are visible
         * or are close to visible to the user.  That way, we can
         * only update sparkline charts that are close to what the
         * user is looking at, reducing CPU load with huge messages
         *
         * @param e change event that fired this update
         */
        public void stateChanged(ChangeEvent e)
        {

            JViewport viewport = (JViewport) e.getSource();

            updateVisibleSparklines(viewport);
        }
    }
}<|MERGE_RESOLUTION|>--- conflicted
+++ resolved
@@ -322,14 +322,10 @@
                 g.drawString(tok, tok_pixidx, y);
                 g.drawString(drawtype, type_pixidx, y);
 
-<<<<<<< HEAD
-                int y_top = y;
-=======
                 // set top of clicking area before
                 // we might do any text wrapping
                 cs.y0 = y - textheight;
 
->>>>>>> 991b9ee5
                 // check if type field is too long. put name on new line if yes
                 if (type_pixidx + type_len > x[1])
                     y+= textheight;
@@ -348,19 +344,14 @@
                 // set up the coordinates where clicking will toggle whether
                 // we are collapsed.
                 cs.x0 = x[0];
-<<<<<<< HEAD
-                cs.x1 = getWidth();
-                cs.y0 = y_top - textheight;
-=======
-
-             // only have section minimization out to the edge of the text
+
+                // only have section minimization out to the edge of the text
                 if (name_len > 0)
                     cs.x1 = x[1] + name_len + extra_click_margin;
                 else {
                     cs.x1 = type_pixidx + type_len + extra_click_margin;
                 }
 
->>>>>>> 991b9ee5
                 cs.y1 = y;
 
                 y += textheight;
@@ -387,13 +378,6 @@
         public void endSection(int section)
         {
             Section cs = sections.get(section);
-<<<<<<< HEAD
-            
-            if (collapse_depth == 0) {
-                unindent();
-            }
-=======
->>>>>>> 991b9ee5
 
             // if this section is collapsed, resume drawing.
             if (sections.get(section).collapsed) {
