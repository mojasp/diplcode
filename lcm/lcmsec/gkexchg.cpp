#include "gkexchg.h"

#include <assert.h>
#include <botan/auto_rng.h>
#include <botan/curve_gfp.h>
#include <botan/dh.h>
#include <botan/ec_group.h>
#include <botan/ecdh.h>
#include <botan/kdf.h>
#include <botan/numthry.h>
#include <botan/pkix_types.h>
#include <botan/point_gfp.h>
#include <botan/pubkey.h>

#include <algorithm>
#include <chrono>
#include <cstdlib>
#include <iterator>
#include <numeric>
#include <sstream>

#include "lcmsec/dsa.h"
#include "lcmsec/lcmexcept.hpp"
#include "lcmsec/lcmsec_util.h"
#include "lcmsec/lcmtypes/Attestation_Evidence.hpp"
#include "lcmsec/lcmtypes/Attestation_Evidence_Static.hpp"
#include "lcmsec/lcmtypes/Attestation_Request_Static.hpp"
#include "lcmsec/lcmtypes/Dutta_Barua_JOIN.hpp"
#include "lcmsec/lcmtypes/Dutta_Barua_JOIN_response.hpp"
#include "lcmsec/lcmtypes/Dutta_Barua_message.hpp"
#include "lcmsec/ra.hpp"
#include "lcmsec/state.hpp"

namespace lcmsec_impl {

#define LCMSEC_CHECKSTATE(...)        \
    do {                              \
        if (!checkState(__VA_ARGS__)) \
            return;                   \
    } while (0);

KeyExchangeManager::KeyExchangeManager(capability cap, eventloop &ev_loop, lcm::LCM &lcm)
    : Dutta_Barua_GKE(cap.uid),
      groupexchg_channelname(
          std::string(std::string("lcm://") + cap.channelname.value_or(cap.mcasturl))),
      channelname(MOV(cap.channelname)),
      mcastgroup(MOV(cap.mcasturl)),
      evloop(ev_loop),
      lcm(lcm)
{
    debug_channelname = channelname.value_or("gkechg_g");

    // start join later, to avoid race condition in which we JOIN, accept the JOIN, and finish the
    // gkexchg before being subscribed with our LCM instance and able to receive on the management
    // channel
    add_task(std::chrono::high_resolution_clock::now(), [this] { JOIN(); });

    // prepare a timeout task - will not be called in case of success of the group key exchange,
    // since in that case the invocation count will have increased already
    add_task(std::chrono::high_resolution_clock::now() + gkexchg_timeout, [this] {
        std::cerr << channelname.value_or("nullopt")
                  << ": groupkeyexchange timed out on channel, restarting..." << std::endl;
        gkexchg_failure();
    });
}

Dutta_Barua_GKE::Dutta_Barua_GKE(int uid)
    : uid{
          uid,
          1  // uid.d defaults to 1 according to dutta barua paper
      }
{
}
Dutta_Barua_GKE::~Dutta_Barua_GKE() {}

template <typename message_t>
static void sign_msg(message_t &msg)
{
    auto &signer = DSA_signer::getInst();
    msg.sig = signer.sign(msg);
    msg.sig_size = msg.sig.size();
}

void KeyExchangeManager::publish(Dutta_Barua_message &msg)
{
    lcm.publish(groupexchg_channelname, &msg);
}

void Dutta_Barua_GKE::db_set_public_value(Dutta_Barua_message &msg, const Botan::PointGFp &point)
{
    msg.public_value = point.encode(Botan::PointGFp::Compression_Type::COMPRESSED);
    msg.public_value_size = msg.public_value.size();
}

void Dutta_Barua_GKE::db_get_public_value(const Dutta_Barua_message &msg, Botan::PointGFp &p)
{
    p = group.OS2ECP(msg.public_value);
}

const Botan::EC_Group Dutta_Barua_GKE::group{"secp256r1"};

void KeyExchangeManager::add_task(eventloop::timepoint_t tp, std::function<void()> f)
{
    auto task = [=, this, invo_cnt = uid.d, f = MOV(f)]() {
        // Since a handcrafted cooperative multitasking approach is used for doing the keyagreement
        // on multiple channels simultaneously, we need to use the tracy-facilites for fibers
        TracyFiberEnter(debug_channelname.c_str());

        assert(this->uid.d >= invo_cnt);
        if (invo_cnt != this->uid.d) {
            return;
        }
        try {
            f();
        } catch (keyagree_exception &e) {
            std::cerr << "keyagree failed on channel"
                      << channelname.value_or("nullopt") + " with: " << e.what()
                      << " ! Restarting Key agreement...." << std::endl;
            gkexchg_failure();
        } catch (attestation_exception &e) {
            std::cerr << "Attestation FAILED! on "
                      << channelname.value_or("nullopt") + " with: " << e.what()
                      << " ! Restarting Key agreement...." << std::endl;
            gkexchg_failure();
        }
        TracyFiberLeave;
    };
    evloop.push_task(tp, task);
};

void KeyExchangeManager::add_task(std::function<void()> f)
{
    add_task(std::chrono::high_resolution_clock::now(), MOV(f));
};

void KeyExchangeManager::on_msg(const Dutta_Barua_message *msg)
{
    LCMSEC_CHECKSTATE(STATE::keyexchg_in_progress, STATE::consensus_phase);
    if (state == STATE::consensus_phase) {
        start_join();
    }

    auto &verifier = DSA_verifier::getInst();
    if (!verifier.verify(msg, mcastgroup, channelname)) {
        debug("signature verification failed");
        return;
    }

    // in case of nonexistent map key (fresh user), int default construtcs to 0 - works out since d
    // starts at 1 for fresh user
    if (msg->d <= session_id[msg->u]) {  // msg not valid: instance id not fresh
        debug(std::string("instance id ") + std::to_string(msg->d) + " not fresh for user " +
              std::to_string(msg->u) + ". must be larger than " +
              std::to_string(session_id[msg->u]) + ". Dropping Dutta_Barua_message.");
        return;
        // Note that replaying a message of the current round possible, but it will not have an
        // effect
    }

    int remote_uid = managed_state.uid_to_protocol_uid(msg->u);

    if (role == JOIN_ROLE::passive) {
        if (msg->round == 1) {
            int left = 1;
            int right = 3;
            auto remote_proto_uid = managed_state.uid_to_protocol_uid(msg->u);
            if (remote_proto_uid == left)
                if (!r1_messages.left)
                    r1_messages.left = *msg;
            if (remote_proto_uid == right)
                if (!r1_messages.right)
                    r1_messages.right = *msg;
        } else {
            if (msg->round != 2) {
                auto err = "lcmsec: keyexchange on channel " + groupexchg_channelname +
                           " failed: faulty message (msg->round = " + std::to_string(msg->round) +
                           ") but valid signature";
                throw remote_faulty(err);
            }
            r2_messages[managed_state.uid_to_protocol_uid(msg->u)] = *msg;
        }

        if (r1_messages.left && r1_messages.right &&
            r2_messages.size() == managed_state.active_participants()) {
            // All condition for calculating the key are met
            round2();
            computeKey_passive();
        }
    } else {
        if (msg->round == 1) {
            // Note: it is intended that in the case of two participants, both of the conditions
            // hold; i.e. the 2-party case is just a special case of the group key exchange
            // algorithm
            if (managed_state.is_left_neighbour(uid.u, msg))
                r1_messages.left = *msg;
            if (managed_state.is_right_neighbour(uid.u, msg))
                r1_messages.right = *msg;
        } else {
            if (msg->round != 2) {
                auto err = "lcmsec: keyexchange on channel " + groupexchg_channelname +
                           " failed: faulty message (msg->round = " + std::to_string(msg->round) +
                           ") but valid signature";
                throw remote_faulty(err);
            }
            r2_messages[managed_state.uid_to_protocol_uid(msg->u)] = *msg;
        }

        // Check prerequisites for next round
        if (!r2_finished && r1_messages.left && r1_messages.right) {
            round2();
        }
        if (r2_finished && r2_messages.size() == managed_state.active_participants()) {
            computeKey();
        }
    }
}

void KeyExchangeManager::JOIN()
{
    // A Join should be permitted even if we are already in the consensus phase; since we might have
    // observed an earlier join(advanced to the consensus phase); but not had the opportunity to
    // dispatchn our own yet
    LCMSEC_CHECKSTATE(STATE::keyexchg_not_started, STATE::consensus_phase);
    if (state != STATE::consensus_phase) {
        TracyCZoneN(ctx, "LCMsec Startup", 1);
        TRACY_ASSIGN_CTX(tracy_startupctx, ctx);
        if (state == STATE::keyexchg_not_started)
            role = JOIN_ROLE::joining;
        else
            role = JOIN_ROLE::active;

        state = STATE::consensus_phase;
    }
    ZoneScopedN("JOIN");

    Dutta_Barua_JOIN join;

    auto requested_r1start = std::chrono::high_resolution_clock::now() + JOIN_waitperiod;
    auto requested_r1start_us =
        std::chrono::time_point_cast<std::chrono::microseconds>(requested_r1start);
    join.timestamp_r1start_us = requested_r1start_us.time_since_epoch().count();

    auto &cert = DSA_certificate_self::getInst().cert;
    join.certificate.x509_certificate_BER = cert.BER_encode();
    join.certificate.cert_size = join.certificate.x509_certificate_BER.size();

    auto &rng = Botan::system_rng();
    rng.randomize(join.attestation_challenge, join.att_randomness_bytes);
    chosen_challenge = std::vector<uint8_t>(join.attestation_challenge,
                                            join.attestation_challenge + join.att_randomness_bytes);

    sign_msg(join);

    std::string ch = std::string("join") + groupexchg_channelname;
    lcm.publish(ch, &join);
}

void KeyExchangeManager::JOIN_response()
{
    // Dispatching a join response is only valid if we are in the consensus phase
    LCMSEC_CHECKSTATE(STATE::consensus_phase);
    TracyCZoneN(tracy_ctx, "JOIN_response", 1);

    // Since a JOIN_reponse either answers all join's or notices that they have already been
    // answered, the observed_joins are cleared every time.
    auto atexit = finally([&] { observed_joins.clear(); });

    // First build a vector of all the joins that have not yet been answered, i.e. the ones that we
    // have observed, but are not part of our managed_state. we can improve the managed state by
    // adding them to it, since the managed_state is the best consensus candidate observed so far.
    std::vector<const joindesc *> unanswered_joins;
    for (int i = 0; i < observed_joins.size(); i++) {
        int uid_of_join = observed_joins[i].uid;
        if (!managed_state.exists_in_joining(uid_of_join)) {
            unanswered_joins.push_back(&observed_joins.front() + i);
        }
    }

    if (unanswered_joins.empty()) {
        TracyCZoneEnd(tracy_ctx);
        return;  // All joins answered: we cannot improve the managed_state
    }

    // Note that we do not need to test (in this method) whether or not we are a good candidate to
    // dispatch a join_response

    // Either we are a better candidate than the other join responses that we have so far observed -
    // in which case we will have rejected them, thus, joining_participants will *not* contain
    // uid_of join - or we are not, in which case we will have accepted their  response and thus
    // uid_of_join *will* be part of joining_participants.

    auto &verif = DSA_verifier::getInst();
    Dutta_Barua_JOIN_response response{0};
    capability cap_template(mcastgroup, channelname, {});
    enum class consensus_role { participant, joining };

    auto add_cert_to_response = [&](int uid, consensus_role r) {
        cap_template.uid = uid;
        auto cert_ber = verif.get_certificate(cap_template);
        if (!cert_ber)
            throw uid_unknown("found no certificate for uid " + std::to_string(uid) +
                              " in certificate_store");
        Dutta_Barua_cert db_cert{0};
        db_cert.x509_certificate_BER = MOV(*cert_ber);
        db_cert.cert_size = db_cert.x509_certificate_BER.size();

        if (r == consensus_role::joining) {
            if (uid == this->uid.u) {
                return;  // Add our own cert somewhere else
            } else
                response.certificates_joining.push_back(MOV(db_cert));
        } else if (r == consensus_role::participant)
            if (uid == this->uid.u) {
                return;  // Add our own cert somewhere else
            } else
                response.certificates_participants.push_back(MOV(db_cert));
        else
            assert(false);
    };

    const auto &self = DSA_certificate_self::getInst();
    response.self.x509_certificate_BER = self.cert.BER_encode();
    response.self.cert_size = response.self.x509_certificate_BER.size();

    // This is a bit hacky unfortunately - improve later - join role is initially set during the
    // transition to the consensus_phase state (but only to either active or passive) We use this
    // information here, then later use join_role differently: to differentiate between active,
    // passive and joining participants
    assert(role != JOIN_ROLE::invalid);
    assert(role != JOIN_ROLE::passive);
    if (role == JOIN_ROLE::joining) {
        response.role = response.ROLE_JOINING;
    } else if (role == JOIN_ROLE::active) {
        response.role = response.ROLE_PARTICIPANT;
    } else
        assert(false);

    debug("setting role in join_response to : " + std::string(join_role_name(role)));

    for (const joindesc *e : unanswered_joins) {
        add_cert_to_response(e->uid, consensus_role::joining);
    }

    for (int u : managed_state.get_joining()) {
        add_cert_to_response(u, consensus_role::joining);
    }
    for (int u : managed_state.get_participants()) {
        add_cert_to_response(u, consensus_role::participant);
    }

    response.joining = response.certificates_joining.size();
    response.participants = response.certificates_participants.size();

    int64_t earliest_requested_r1start_us =
        std::accumulate(unanswered_joins.begin(), unanswered_joins.end(), INT64_MAX,
                        [](int64_t a, const joindesc *b) { return std::min(b->req_r1start, a); });
    // Same note as above: it suffices to set this field in the response
    std::chrono::high_resolution_clock::time_point req_r1start{
        std::chrono::microseconds(earliest_requested_r1start_us)};
    response.timestamp_r1start_us = std::chrono::time_point_cast<std::chrono::microseconds>(
                                        earliest_time(req_r1start, managed_state.r1start()))
                                        .time_since_epoch()
                                        .count();

    static constexpr int td_range_us = 20000;
    srand(std::chrono::system_clock::now().time_since_epoch().count());
    int us_offset = (std::rand() % (2 * td_range_us)) - td_range_us;
    response.timestamp_r1start_us += us_offset;

    // Attestation management
    if (response.role == Dutta_Barua_JOIN_response::ROLE_JOINING) {
        // IF we are joining, we previously chose a challenge; reuse it
        std::copy(chosen_challenge.value().begin(), chosen_challenge.value().end(),
                  response.att_challenge);

    } else {
        assert(response.role == Dutta_Barua_JOIN_response::ROLE_PARTICIPANT);
        // Since we are already a participant, we have knowledge of the challenge that was used in
        // the previous keyagreement/attestation round.
        //
        // Derive challenge from random number, accepted r1 start timestamp and previous
        auto &rng = Botan::system_rng();
        rng.randomize(response.att_randomlocal, response.att_randomness_bytes);

        static std::vector<uint8_t> challenge_buffer;  // FIXME this should be member
        challenge_buffer.clear();
        challenge_buffer.insert(challenge_buffer.end(), ra_prev_round_challenge.value().begin(),
                                ra_prev_round_challenge.value().end());
        challenge_buffer.insert(challenge_buffer.end(), response.att_randomlocal,
                                response.att_randomlocal + response.att_randomness_bytes);
        for (int i = 0; i < 8; i++) {
            uint8_t t1_byte = response.timestamp_r1start_us >> (i * 8) & 0xFF;  // extract bytes
            challenge_buffer.push_back(t1_byte);
        }

        auto kdf = Botan::KDF::create_or_throw("HKDF(SHA-256)");
        auto challenge = kdf->derive_key(32, challenge_buffer, std::vector<uint8_t>{},
                                         std::vector<uint8_t>{});  // derive without salt/label

        assert(challenge.size() == 32);
        std::copy(challenge.begin(), challenge.end(), response.att_challenge);
    }

    response.att_observed_challenges = ra_challenges;
    response.n_observed_challenges = ra_challenges.size();

    sign_msg(response);
    std::string ch = std::string("join_resp") + groupexchg_channelname;

    debug("dispatching join_response with {" +
          std::to_string(response.participants + (response.role == response.ROLE_PARTICIPANT)) +
          ", " + std::to_string(response.joining + (response.role == response.ROLE_JOINING)) + "}");

    // Update managed state according to the join_response we are transmitting.
    for (const joindesc *e : unanswered_joins) {
        managed_state.add_joining(e->uid);
    }
    TracyCZoneEnd(tracy_ctx);

    lcm.publish(ch, &response);
}

void KeyExchangeManager::on_JOIN_response(const Dutta_Barua_JOIN_response *join_response)
{
    LCMSEC_CHECKSTATE(STATE::keyexchg_not_started, STATE::consensus_phase,
                      STATE::keyexchg_successful);
    std::chrono::high_resolution_clock::time_point requested_starting_time{
        std::chrono::microseconds(join_response->timestamp_r1start_us)};

    if (state != STATE::consensus_phase) {
        TracyCZoneN(ctx, "LCMsec Startup", 1);
        TRACY_ASSIGN_CTX(tracy_startupctx, ctx);

        state = STATE::consensus_phase;
        if (state == STATE::keyexchg_not_started)
            role = JOIN_ROLE::joining;
        else
            role = JOIN_ROLE::active;

        state = STATE::consensus_phase;
    }

    ZoneScopedN("on_JOIN_response");

    auto dbg_reject = [=, this](std::string msg) {
        debug("rejecting join_response with {" +
              std::to_string(join_response->participants +
                             (join_response->role == join_response->ROLE_PARTICIPANT)) +
              ", " +
              std::to_string(join_response->joining +
                             (join_response->role == join_response->ROLE_JOINING)) +
              "} :" + msg);
    };
    auto dbg_accept = [=, this] {
        debug("accepting join_response with {" +
              std::to_string(join_response->participants +
                             (join_response->role == join_response->ROLE_PARTICIPANT)) +
              ", " +
              std::to_string(join_response->joining +
                             (join_response->role == join_response->ROLE_JOINING)) +
              "}");
    };

    std::vector<int> candidate_participants;
    std::vector<int> candidate_joining;

    auto &verifier = DSA_verifier::getInst();
    auto remote_uid = verifier.add_certificate(join_response->self, mcastgroup, channelname);
    if (!remote_uid)
        return;

    if (!verifier.verify(join_response, mcastgroup, channelname, *remote_uid))
        return;

    if (join_response->role == join_response->ROLE_JOINING) {
        candidate_joining.push_back(*remote_uid);
    } else if (join_response->role == join_response->ROLE_PARTICIPANT) {
        candidate_participants.push_back(*remote_uid);
    } else {
        throw remote_faulty("wrong role parameter in join_response");
    }

    // First: achieve consensus on participants, while adding all certificants that we have not
    // yet observed
    for (const auto &cert : join_response->certificates_participants) {
        auto uid = verifier.add_certificate(cert, mcastgroup, channelname);
        if (!uid) {
            throw remote_invalid_cert("certificate contained in received join_response invalid");
        }
        candidate_participants.push_back(uid.value());
    }
    if (!managed_state.process_participant(&candidate_participants)) {
        dbg_reject("response.participants < participants");
        return;
    }

    // Second: achieve consensus on joining participants, while adding all certificants that we
    // have not yet observed
    for (const auto &cert : join_response->certificates_joining) {
        auto uid = verifier.add_certificate(cert, mcastgroup, channelname);
        if (!uid) {
            throw remote_invalid_cert("certificate contained in received join_response invalid");
        }
        candidate_joining.push_back(uid.value());
    }
    if (!managed_state.process_joining(&candidate_joining)) {
        dbg_reject("response.participants == participants, but response.joining < joining");
        return;
    }

    // Third: achieve consensus on start of round
    if (!managed_state.process_timestamp(requested_starting_time)) {
        dbg_reject(
            "response.participants == participants && response.joining == joining but "
            "requested_starting_time > current_earliest_r1start");
        return;
    }
    dbg_accept();

    // since the JOIN_Response is accepted, save its parameters
    if (!jr_ra_params)
        jr_ra_params = joinresponse_ra_params{};
    jr_ra_params->from_JOIN_Response(join_response, candidate_joining.size(),
                                     candidate_participants.size(), *this);
    if (role == JOIN_ROLE::joining)
        jr_ra_params->ra_role = joinresponse_ra_params::RA_ROLE::joining;
    else if (remote_uid == uid.u)
        jr_ra_params->ra_role = joinresponse_ra_params::RA_ROLE::representative;
    else
        jr_ra_params->ra_role = joinresponse_ra_params::RA_ROLE::passive;

    add_task(requested_starting_time, [this] { start_join(); });

    // To make state logic work, start_join should be called first by the eventloop. Note that this
    // does not introduce a race condition, tasks in the eventloop are strictly oredered by their
    // timestamps. So start_join() will ALWAYS be called first
    evloop.push_task(requested_starting_time + std::chrono::milliseconds(1),
                     [=, this, invo_cnt = uid.d] {
                         assert(this->uid.d >= invo_cnt);
                         if (invo_cnt != this->uid.d) {
                             return;
                         }
                         ra_attest_asnyc();
                     });
}

void KeyExchangeManager::onJOIN(const Dutta_Barua_JOIN *join_msg)
{
    LCMSEC_CHECKSTATE(STATE::keyexchg_not_started, STATE::consensus_phase,
                      STATE::keyexchg_successful);
    if (checkState(STATE::keyexchg_not_started, STATE::keyexchg_successful)) {
        TracyCZoneN(ctx, "LCMsec Startup", 1);
        TRACY_ASSIGN_CTX(tracy_startupctx, ctx);

        if (state == STATE::keyexchg_not_started)
            role = JOIN_ROLE::joining;
        else
            role = JOIN_ROLE::active;

        state = STATE::consensus_phase;
    }
    ra_state = RA_STATE::not_started;

    ZoneScopedN("on_JOIN");

    auto &verifier = DSA_verifier::getInst();
    auto remote_uid = verifier.add_certificate(join_msg->certificate, mcastgroup, channelname);
    if (!remote_uid)
        return;

    if (!verifier.verify(join_msg, mcastgroup, channelname, *remote_uid))
        return;

    if (managed_state.exists_in_participants(*remote_uid))
        throw rejoin_error("uid  " + std::to_string(*remote_uid) +
                           " tries to join, but is part of group already");

    // dispatch JOIN_response at a random time
    using namespace std::chrono;
    int avgdelay_count_us = duration_cast<microseconds>(JOIN_response_avg_delay).count();
    int variance_us = duration_cast<microseconds>(JOIN_response_variance).count();
    srand(std::chrono::system_clock::now().time_since_epoch().count());
    int us_offset = (std::rand() % (2 * variance_us)) - variance_us;
    auto response_timepoint =
        high_resolution_clock::now() + microseconds(avgdelay_count_us) + microseconds(us_offset);
    debug("sending response to (" + std::to_string(remote_uid.value()) + ") in " +
          std::to_string(
              (duration_cast<milliseconds>(response_timepoint - high_resolution_clock::now()))
                  .count()) +
          "milliseconds");
    observed_joins.push_back(joindesc{remote_uid.value(), join_msg->timestamp_r1start_us});
    ra_challenges.emplace_back(join_msg->attestation_challenge,
                               join_msg->attestation_challenge + join_msg->att_randomness_bytes);
    add_task(response_timepoint, [this] { JOIN_response(); });
}

void KeyExchangeManager::joinresponse_ra_params::from_JOIN_Response(
    const Dutta_Barua_JOIN_response *from, int num_joining, int num_participants,
    const KeyExchangeManager &mgr)
{
    if (!mgr.checkState(STATE::consensus_phase))
        throw keyagree_exception(
            "Logic Error: joinresponse_ra_params::from_JOIN_Response should only be called in "
            "consensus phase");

    static_assert(Dutta_Barua_JOIN::att_randomness_bytes == att_randomness_bytes);
    std::copy(from->att_challenge, from->att_challenge + from->att_randomness_bytes, challenge);

    std::copy(from->att_randomlocal, from->att_randomlocal + from->att_randomness_bytes,
              randomlocal);
    // grow buffer if required
    observed_challenges_buffer.resize(std::max(static_cast<size_t>(from->n_observed_challenges),
                                               observed_challenges_buffer.size()));
    n_observed_challenges = from->n_observed_challenges;
    this->t_r1start = from->timestamp_r1start_us;

    for (int i = 0; i < from->n_observed_challenges; i++) {
        auto &c = from->att_observed_challenges[i];
        std::copy(from->att_observed_challenges[i].begin(), from->att_observed_challenges[i].end(),
                  observed_challenges_buffer[i].begin());
    }

    this->nodes_to_verify = (num_participants == 0) ? num_joining : num_joining + 1;
}
bool KeyExchangeManager::joinresponse_ra_params::lookup_challenge(const uint8_t *challenge,
                                                                  size_t challenge_sz,
                                                                  const KeyExchangeManager &mgr)
{
    assert(challenge_sz == att_randomness_bytes);

    if (std::memcmp(this->challenge, challenge, challenge_sz))
        return true;

    for (int i = 0; i < n_observed_challenges; i++) {
        if (std::memcmp(observed_challenges_buffer[i].data(), challenge, challenge_sz) == 0)
            return true;
    }
    return false;
}

// reuse buffer for observed joins: add the chosen challenge to the end
void KeyExchangeManager::joinresponse_ra_params::prep_joint_challenge(const KeyExchangeManager &mgr)
{
    // Make space
    auto sz =
        std::max(observed_challenges_buffer.size(), static_cast<size_t>(n_observed_challenges + 1));
    observed_challenges_buffer.resize(sz);

    std::copy(this->challenge, this->challenge + att_randomness_bytes,
              observed_challenges_buffer[n_observed_challenges].data());
}

static std::ostringstream uid_vector_string(const std::vector<int> &v)
{
    std::ostringstream ss;
    if (!v.empty()) {
        std::copy(v.begin(), v.end() - 1, std::ostream_iterator<int>(ss, ","));
        ss << v.back();
    }
    return ss;
}

void Dutta_Barua_GKE::round1()
{
    ZoneScopedN("round1");
    auto &verifier = DSA_verifier::getInst();

    debug(uid_vector_string(managed_state.uid_view().get()).str());

    debug(("------ starting Dutta_Barua_GKE with " +
           std::to_string(managed_state.active_participants()) + "participants ------- ")
              .c_str());
    partial_session_id.clear();
    partial_session_id[uid.u] = uid.d;

    Botan::PointGFp X;
    Botan::AutoSeeded_RNG rng;
    if (!x_i) {  // In the join phase, x_i might have to be preinitialized.
        // Only generate a new x_i in case it doesn't exist
        auto privkey = Botan::ECDH_PrivateKey(rng, group);
        x_i = privkey.private_value();
        X = privkey.public_point();
    } else {
        std::vector<Botan::BigInt> ws;
        X = group.blinded_base_point_multiply(*x_i, rng, ws);
    }
    assert(!X.is_zero());

    Dutta_Barua_message msg;

    // For sending messages; use the true user_ids that correspond to the capabilities
    // configured in the protocol
    msg.u = this->uid.u;
    msg.round = 1;
    db_set_public_value(msg, X);
    msg.d = this->uid.d;

    sign_msg(msg);
    publish(msg);
}

void Dutta_Barua_GKE::round2()
{
    ZoneScopedN("round2");
    assert(r1_messages.left && r1_messages.right);
    assert(!r2_finished);

    auto &msgleft = r1_messages.left;
    auto &msgright = r1_messages.right;

    Botan::PointGFp left_X;
    db_get_public_value(*msgleft, left_X);

    r1_results.left = left_X * x_i.value();

    Botan::PointGFp right_X;
    db_get_public_value(*msgright, right_X);
    r1_results.right = right_X * x_i.value();

    if (getRole() != JOIN_ROLE::passive) {
        auto Y = r1_results.right - r1_results.left;

        Dutta_Barua_message msg;
        msg.u = uid.u;
        msg.round = 2;
        db_set_public_value(msg, Y);
        msg.d = uid.d;

        sign_msg(msg);
        publish(msg);
    }
    r2_finished = true;
}

void Dutta_Barua_GKE::computeKey_passive()
{
    std::map<int, Botan::PointGFp> right_keys;
    TracyCZoneN(tracy_ctx, "computeKey_passive", 1);

    auto wrapindex = [sz = managed_state.active_participants()](int i) {
        return ((i - 1) % sz) + 1;  // wraparound respecting 1-indexing of dutta barua paper
    };
    // we can immediately add our own right key (computed from the previous round)
    int protocol_uid = 2;
    right_keys[protocol_uid] = r1_results.right;

    auto current_rightkey = r1_results.right;

    Botan::PointGFp Y;
    db_get_public_value(r2_messages[wrapindex(protocol_uid + 1)], Y);

    current_rightkey = Y + current_rightkey;
    right_keys[wrapindex(protocol_uid + 1)] = (current_rightkey);

    for (int i = 2; i <= managed_state.active_participants() - 1; i++) {
        int idx = wrapindex(i + protocol_uid);
        // debug(("idx: " + std::to_string(idx)).c_str());
        assert(r2_messages.count(idx) == 1);
        db_get_public_value(r2_messages[idx], Y);
        current_rightkey = Y + current_rightkey;

        right_keys[idx] = current_rightkey;
    }

    // correctness check
    int lastindex = wrapindex(protocol_uid + managed_state.active_participants() - 1);
    bool correctness = right_keys[lastindex] == r1_results.left;

    if (correctness)
        debug("group key agree successful!");
    else {
        TracyCZoneEnd(tracy_ctx);
        throw keyagree_exception("key computation correctness check failed");
    }

    shared_secret = group.zero_point();
    for (auto kr : right_keys) {
        *shared_secret += kr.second;
    }

    TracyCZoneEnd(tracy_ctx);
    managed_state.gke_success();

    state = STATE::computekey_done;
    TracyCZoneEnd(tracy_gkexchgctx);
    check_finished();
}

void Dutta_Barua_GKE::computeKey()
{
    TracyCZoneN(tracy_ctx, "computeKey_passive", 1);
    for (auto &[i, incoming] : r2_messages) {
        partial_session_id[incoming.u] = incoming.d;
    }
    auto wrapindex = [sz = managed_state.active_participants()](int i) {
        return ((i - 1) % sz) + 1;  // wraparound respecting 1-indexing of dutta barua paper
    };

    std::map<int, Botan::PointGFp> right_keys;

    // we can immediately add our own right key (computed from the previous round)
    int protocol_uid = managed_state.uid_to_protocol_uid(uid.u);
    right_keys[protocol_uid] = r1_results.right;

    auto current_rightkey = r1_results.right;

    Botan::PointGFp Y;
    db_get_public_value(r2_messages[wrapindex(protocol_uid + 1)], Y);

    current_rightkey = Y + current_rightkey;
    right_keys[wrapindex(protocol_uid + 1)] = (current_rightkey);

    for (int i = 2; i <= managed_state.active_participants() - 1; i++) {
        int idx = wrapindex(i + protocol_uid);
        // debug(("idx: " + std::to_string(idx)).c_str());
        assert(r2_messages.count(idx) == 1);
        db_get_public_value(r2_messages[idx], Y);
        current_rightkey = Y + current_rightkey;

        right_keys[idx] = current_rightkey;
    }

    // correctness check
    int lastindex = wrapindex(protocol_uid + managed_state.active_participants() - 1);
    bool correctness = right_keys[lastindex] == r1_results.left;

    TracyCZoneEnd(tracy_ctx);
    if (correctness)
        debug("group key exchange successful!");
    else {
        throw keyagree_exception("key computation correctness check failed");
    }

    shared_secret = group.zero_point();
    for (auto kr : right_keys) {
        *shared_secret += kr.second;
    }
    session_id = partial_session_id;

    state = STATE::computekey_done;
    TracyCZoneEnd(tracy_gkexchgctx);
    check_finished();
}

void Dutta_Barua_GKE::cleanup_intermediates()
{
    x_i = std::nullopt;
    // Cleanup any intermediate stuff
    r1_results.left = {};
    r1_results.right = {};
    r1_messages.left = {};
    r1_messages.right = {};

    r2_finished = false;
    r2_messages.clear();
}

void Dutta_Barua_GKE::start_join()
{
    LCMSEC_CHECKSTATE(STATE::consensus_phase);
    managed_state.prepare_join();
    state = STATE::keyexchg_in_progress;

    TracyCZoneN(tracyctx1, "gka and attest", 1);
    TRACY_ASSIGN_CTX(tracy_gkandattest_ctx, tracyctx1);

    TracyCZoneN(tracyctx, "gka", 1);
    TRACY_ASSIGN_CTX(tracy_gkexchgctx, tracyctx);

    if (managed_state.num_participants() < 3) {
        x_i.reset();
        return round1();
    }

    const auto &participants = managed_state.get_participants();
    bool first = participants.front() == uid.u;
    bool second = participants[1] == uid.u;
    bool last = participants.back() == uid.u;

    assert(!x_i);
    auto gen_xi_from_shared_secret = [&] {
        // initialize x_i from shared_secret
        assert(shared_secret);
        auto encoded = shared_secret->encode(Botan::PointGFp::Compression_Type::UNCOMPRESSED);
        x_i = Botan::BigInt(encoded);
    };

    if (first || second || last) {
        if (second)
            gen_xi_from_shared_secret();
        getRole() = JOIN_ROLE::active;
        return round1();
    } else if (managed_state.exists_in_joining(uid.u)) {
        getRole() = JOIN_ROLE::joining;
        return round1();
    } else {
        gen_xi_from_shared_secret();
        getRole() = JOIN_ROLE::passive;
    }
}

void KeyExchangeManager::ra_verify(const Attestation_Evidence &evidence)
{
    std::cerr << "BEFORE RA VERIFY: RA_STATE= " << ra_state_name(ra_state)
              << " ---  LCMSECSTATE= " << state_name(state) << std::endl;
    LCMSEC_CHECKSTATE(STATE::keyexchg_in_progress, STATE::computekey_done);
    TracyCZoneN(tracyctx, "ra_verify", 1);

    bool result = RA::verifyReport(evidence, {});
    TracyCZoneEnd(tracyctx);
    if (result) {
        verified_peers.push_back(1);  // DUMMY -- todo include senderID

        std::cerr << " -------------AFTER RA VERIFY: verified " << verified_peers.size() << " of "
                  << jr_ra_params->nodes_to_verify << std::endl;
        if (verified_peers.size() == jr_ra_params->nodes_to_verify) {
            ra_state = RA_STATE::all_verified;
            check_finished();
        }
    } else {
        std::cerr << "RA VERIFY FAILED " << std::endl;
    }
}

void KeyExchangeManager::ra_attest_asnyc()
{
    // We can assert that we are in the keyagree phase; the eventloop will ALWAYS call start_join()
    // before ra_attest since it is ordered by timestamps of tasks.
    LCMSEC_CHECKSTATE(STATE::keyexchg_in_progress, STATE::computekey_done);
    if (ra_state == RA_STATE::all_verified)
        throw attestation_exception("Logic Error: illogical state in RA_ATTEST()");
    if (jr_ra_params->ra_role == joinresponse_ra_params::RA_ROLE::passive)
        return;  // no work tbd
    if (ra_state != RA_STATE::not_started)
        return;  // maintain idempotency of tasks
    ra_state = RA_STATE::self_attest_started;

    // Need to use tracy fibers to track async IO
    std::string fibername = debug_channelname + std::string("attest");
    TracyFiberEnter(fibername.c_str());
    TracyCZoneN(ctx, "ra_attest", 1);
    TRACY_ASSIGN_CTX(tracy_attestctx, ctx);
    auto atexit = finally([] { TracyFiberLeave; });

    if (!jr_ra_params->lookup_challenge(chosen_challenge.value().data(),
                                        chosen_challenge.value().size(), *this)) {
        throw attestation_exception(
            "chosen challenge not part of accepted join response challenges");
    }

    if (jr_ra_params->t_r1start <= prev_r1start) {
        throw attestation_exception(
            "r1start of accepted joinresponse earlier than the chosne r1start of a previous "
            "protocol invocation ");
    }
    debug("attest_async");

    jr_ra_params->prep_joint_challenge(*this);

    auto kdf = Botan::KDF::create_or_throw("HKDF(SHA-256)");  // FIXME keepalive

    // Data of std::vector<std::array> lies in memory continouusly
    joint_challenge = kdf->derive_key(
        32, static_cast<uint8_t *>(jr_ra_params->observed_challenges_buffer[0].data()),
        (jr_ra_params->n_observed_challenges + 1) * 32);

    // Artificial delay instead of TPM_FAPI_Quote Async function call. Delay measured from tpm
    const auto getquote_delay =
        std::chrono::high_resolution_clock::now() + std::chrono::milliseconds(445);
    evloop.push_task(getquote_delay, [=, this, invo_cnt = uid.d] {
        assert(this->uid.d >= invo_cnt);
        if (invo_cnt != this->uid.d) {
            return;
        }
        ra_attest_finish();
    });
}

void KeyExchangeManager::ra_attest_finish()
{
    if (ra_state != RA_STATE::self_attest_started)
        return;

    debug("attest_finish");
    std::string fibername = debug_channelname + std::string("attest");
    TracyFiberEnter(fibername.c_str());
    auto atexit = finally([] { TracyFiberLeave; });

    // get quote by signing the nonce with the current software configuration
    Attestation_Evidence evidence;

    RA::generateReport(evidence, joint_challenge);

    TracyCZoneEnd(tracy_attestctx);
    ra_state = RA_STATE::self_attest_done;

    std::string ch = std::string("attest") + groupexchg_channelname;
    lcm.publish(ch, &evidence);
}

void KeyExchangeManager::ra_static_init()
{
    std::cout << "static ra init " << std::endl;

    Attestation_Request_Static req;
    assert(ra_prev_round_challenge);
    assert(ra_prev_round_challenge.value().size() == req.att_randomness_bytes);

    auto now = std::chrono::high_resolution_clock::now();
    const std::chrono::milliseconds td{700};
    req.timestamp_static_att_start =
        std::chrono::time_point_cast<std::chrono::microseconds>(now + td)
            .time_since_epoch()
            .count();
    if (ra_static_ctx.req &&
        req.timestamp_static_att_start > ra_static_ctx.req->timestamp_static_att_start)
        return;  // dont send unnsecessary msg

    auto diff_to_last = std::chrono::high_resolution_clock::now() - ra_static_ctx.prev_invoc;
    if (diff_to_last < ra_static_interval)
        return;

    auto &rng = Botan::system_rng();
    rng.randomize(req.att_randomlocal, req.att_randomness_bytes);

    std::string ch = std::string("attest_sr_") + groupexchg_channelname;
    lcm.publish(ch, &req);
}

static int get_selfID(int uid, const std::vector<int> &participants)
{
    // our own ID or protocolUID is our index in the participants vector
    auto it = std::find(participants.begin(), participants.end(), uid);
    assert(it != participants.end());                    // element is always present
    return std::distance(participants.begin(), it) + 1;  // 1-indexing here
}

void KeyExchangeManager::handle_static_attestation_request(
    const Attestation_Request_Static &request)
{
    std::cerr << "static handlereq" << std::endl;

    std::chrono::high_resolution_clock::time_point protocolstart{
        std::chrono::microseconds(request.timestamp_static_att_start)};
    if (protocolstart < ra_static_ctx.prev_invoc) {
        return;
    }

    if (!ra_static_ctx.req)
        ra_static_ctx.req = request;
    else if (ra_static_ctx.req->timestamp_static_att_start > request.timestamp_static_att_start) {
        ra_static_ctx.req = request;
    } else
        return;

    ra_static_ctx.selfID = get_selfID(uid.u, managed_state.get_participants());
    ra_static_ctx.sizeP = managed_state.get_participants().size();
    ra_static_ctx.verified.clear();

    add_task(protocolstart, [this]() { ra_static_start(); });
}

void KeyExchangeManager::ra_static_start()
{
    TracyCZoneN(tracyctx, "ra_static", 1);
    TRACY_ASSIGN_CTX(tracy_attest_static_ctx, tracyctx);
    std::cerr << "starting static ra protocol" << std::endl;
    assert(ra_static_ctx.req);

    // add timeout task to ensure termination
    const auto ra_static_timeout =
        std::chrono::high_resolution_clock::now() + std::chrono::seconds{8};
    add_task(ra_static_timeout, [this, startproto = ra_static_ctx.req->timestamp_static_att_start] {
        auto hr_startproto =
            std::chrono::high_resolution_clock::time_point{std::chrono::microseconds(startproto)};
        if (ra_static_ctx.prev_invoc < hr_startproto)
            throw attestation_exception("static group key agreement timed out");
    });

    ra_static_ctx.buffer.resize(32 + 32 + 8);

    std::copy(ra_static_ctx.prev_dynamic_invocation_challenge.begin(),
              ra_static_ctx.prev_dynamic_invocation_challenge.end(), ra_static_ctx.buffer.data());
    std::copy(ra_static_ctx.req->att_randomlocal, ra_static_ctx.req->att_randomlocal + 32,
              ra_static_ctx.buffer.data() + 32);
    std::copy(reinterpret_cast<uint8_t *>(&ra_static_ctx.req->timestamp_static_att_start),
              reinterpret_cast<uint8_t *>(&ra_static_ctx.req->timestamp_static_att_start) +
                  sizeof(ra_static_ctx.req->timestamp_static_att_start),
              ra_static_ctx.buffer.data() + 64);

    std::cout << ra_static_ctx.selfID << ": Joint challenge static is ";
    for (uint8_t byte : ra_static_ctx.buffer) {
        // Use std::setw(2) to ensure each byte is printed with two characters
        std::cout << std::hex << std::setfill('0') << std::setw(2) << static_cast<int>(byte) << " ";
    }
    std::cout << std::dec << std::endl;

    auto kdf = Botan::KDF::create_or_throw("HKDF(SHA-256)");  // FIXME keepalive
    ra_static_ctx.challenge = kdf->derive_key(32, ra_static_ctx.buffer.data(), 72);

    ra_static_async_startattest();
}

void KeyExchangeManager::ra_static_async_startattest()
{
    if(ra_static_state == RA_STATIC_STATE::self_attest_done) {
        return;
    }
    ra_static_state = RA_STATIC_STATE::self_attest_done;

    const auto getquote_delay =
        std::chrono::high_resolution_clock::now() + std::chrono::milliseconds(445);
    evloop.push_task(getquote_delay, [=, this, invo_cnt = uid.d] {
        assert(this->uid.d >= invo_cnt);
        if (invo_cnt != this->uid.d) {
            return;
        }
        ra_static_async_finishattest();
    });
}

void KeyExchangeManager::ra_static_async_finishattest()
{
    std::cout << "static async finish" << std::endl;
    assert(ra_static_ctx.challenge);
    Attestation_Evidence_Static ev;
    RA::generateReportStatic(ev, ra_static_ctx.challenge.value(), ra_static_ctx.selfID);


    std::string ch = std::string("attest_s_") + groupexchg_channelname;
    lcm.publish(ch, &ev);
                    // beneficial to parallelize attest
}

void KeyExchangeManager::ra_static_verify(const Attestation_Evidence_Static &evidence)
{
    auto sID = evidence.sender_ID;

    assert(ra_static_ctx.challenge);
    if (!RA::verifyReportStatic(evidence, ra_static_ctx.challenge.value())){
        std::cout << "Verify report failed" << std::endl;
        return;
    }
    ra_static_ctx.verified.push_back(evidence.sender_ID);
    if(ra_static_ctx.verified.size() == ra_static_ctx.sizeP){
        std::cout << "VERIFY STATIC GROUP SUCCESS" << std::endl;
        ra_static_ctx.prev_invoc = std::chrono::high_resolution_clock::time_point(
            std::chrono::microseconds(ra_static_ctx.req->timestamp_static_att_start));
        TracyCZoneEnd(tracy_attest_static_ctx);

<<<<<<< HEAD
        // COMMENTED OUT SOLELY FOR MEASUREMENTS
        //
        // Re-initiate static protocol 
        // ra_static_state = RA_STATIC_STATE::not_started;
        // ra_static_ctx.req = {};
        // using namespace std::chrono;
        // int variance_us = duration_cast<microseconds>(ra_static_variance).count();
        // srand(std::chrono::system_clock::now().time_since_epoch().count());
        // int us_offset = (std::rand() % (2 * variance_us)) - variance_us;
        // auto now = high_resolution_clock::now();
        // auto req_time = now + ra_static_interval + microseconds(us_offset);
        // add_task(req_time, [=, this]() { ra_static_init(); });
=======
        // Re-initiate static protocol
        ra_static_state = RA_STATIC_STATE::not_started;
        ra_static_ctx.req = {};
        ra_static_ctx.verified.clear();
        using namespace std::chrono;
        int variance_us = duration_cast<microseconds>(ra_static_variance).count();
        srand(std::chrono::system_clock::now().time_since_epoch().count());
        int us_offset = (std::rand() % (2 * variance_us)) - variance_us;
        auto now = high_resolution_clock::now();
        auto req_time = now + ra_static_interval + microseconds(us_offset);
        add_task(req_time, [=, this]() { ra_static_init(); });
>>>>>>> 27730f3a
        return;
    }
}

void KeyExchangeManager::gkexchg_failure()
{
    auto atexit = finally([&] { TracyCZoneEnd(tracy_startupctx); });
    if (ra_state != RA_STATE::self_attest_done)
        TracyCZoneEnd(tracy_attestctx);

    TracyCZoneEnd(tracy_gkandattest_ctx);
    ZoneScopedN("gkexchg_failure");

    ra_static_ctx.prev_invoc=std::chrono::high_resolution_clock::time_point{};
    ra_static_ctx.req={};

    ra_tp_prev_invocation = std::chrono::high_resolution_clock::now();
    verified_peers.clear();
    ra_state = RA_STATE::not_started;

    state = STATE::keyexchg_not_started;
    role = JOIN_ROLE::invalid;

    // clear session id; since the session is now over. Any new session will use fully newly
    // generated secrets, there is no more active group from the point of view of this user.
    // Replay attacks are thus not an issue.
    session_id.clear();
    // Our own session id should still be incremented, since it serves also as invocation count
    uid.d++;

    cleanup_intermediates();
    managed_state.gke_failure();
    add_task(std::chrono::high_resolution_clock::now(), [this] { JOIN(); });
}

void KeyExchangeManager::check_finished()
{
    if (state == STATE::computekey_done && ra_state == RA_STATE::all_verified) {
        gkexchg_finished();
    }
}

void KeyExchangeManager::gkexchg_finished()
{
    auto atexit = finally([&] { TracyCZoneEnd(tracy_startupctx); });

    TracyCZoneEnd(tracy_gkandattest_ctx);
    ZoneScopedN("gkexchg_success");

    state = STATE::keyexchg_successful;

    debug("gkexchg_success");

    role = JOIN_ROLE::invalid;
    uid.d++;
    evloop.channel_finished();
    has_new_key = true;

    ra_prev_round_challenge = chosen_challenge;
    ra_tp_prev_invocation = std::chrono::high_resolution_clock::now();
    prev_r1start = jr_ra_params->t_r1start;

    ra_static_ctx.prev_dynamic_invocation_challenge.resize(joint_challenge.size());
    std::copy(joint_challenge.begin(), joint_challenge.end(),
              ra_static_ctx.prev_dynamic_invocation_challenge.begin());
    ra_static_ctx.prev_invoc=std::chrono::high_resolution_clock::time_point{};
    ra_static_ctx.req={};

    verified_peers.clear();
    cleanup_intermediates();
    managed_state.gke_success();

    // Initiate static protocol a fixed time int the future
    using namespace std::chrono;
    int variance_us = duration_cast<microseconds>(ra_static_variance).count();
    srand(std::chrono::system_clock::now().time_since_epoch().count());
    int us_offset = (std::rand() % (2 * variance_us)) - variance_us;
    auto now = high_resolution_clock::now();
    auto req_time = now + ra_static_interval + microseconds(us_offset);
    add_task(req_time, [=, this]() { ra_static_init(); });
}

Botan::secure_vector<uint8_t> KeyExchangeManager::get_session_key(size_t key_size)
{
    if (!shared_secret)
        throw std::runtime_error(
            "get_session_key(): No shared secret has been agreed upon on channel " +
            channelname.value_or("nullopt") +
            ". Maybe the group key "
            "exchange algorithm was not successful\n");
    auto kdf = Botan::get_kdf("KDF2(SHA-256)");
    std::vector<uint8_t> encoded =
        shared_secret->encode(Botan::PointGFp::Compression_Type::UNCOMPRESSED);

    // set salt and label to empty vector. This is the same thing that the kdf->encode(size_t,
    // Botan::secure_vector<uint8_t>) overload does, however, it cannot deal with an
    // std::vector. Converting vectors is not possible without copying, so we do this instead
    static const std::vector<uint8_t> empty;

    return kdf->derive_key(key_size, MOV(encoded), empty, empty);
}

KeyExchangeLCMHandler::KeyExchangeLCMHandler(capability cap, eventloop &ev_loop, lcm::LCM &lcm)
    : impl(cap, ev_loop, lcm){};

void KeyExchangeLCMHandler::handleMessage(const lcm::ReceiveBuffer *rbuf, const std::string &chan,
                                          const Dutta_Barua_message *msg)
{
    TracyFiberEnter(impl.debug_channelname.c_str());
    try {
        impl.on_msg(msg);
    } catch (keyagree_exception &e) {
        std::cerr << "keyagree failed on channel" << channelname() + " with: " << e.what()
                  << " ! Restarting Key agreement...." << std::endl;
        impl.gkexchg_failure();
    } catch (Botan::Exception &e) {
        std::cerr << "keyagree failed on channel" << channelname()
                  << " with BOTAN Exception: " << e.what() << " ! Restarting Key agreement...."
                  << std::endl;
        impl.gkexchg_failure();
    }
    TracyFiberLeave;
}

void KeyExchangeLCMHandler::handle_JOIN(const lcm::ReceiveBuffer *rbuf, const std::string &chan,
                                        const Dutta_Barua_JOIN *join_msg)
{
    TracyFiberEnter(impl.debug_channelname.c_str());
    try {
        impl.onJOIN(join_msg);
    } catch (keyagree_exception &e) {
        std::cerr << "keyagree failed on channel" << channelname() + " with: " << e.what()
                  << " ! Restarting Key agreement...." << std::endl;
        impl.gkexchg_failure();
    } catch (Botan::Exception &e) {
        std::cerr << "keyagree failed on channel" << channelname()
                  << " with BOTAN Exception: " << e.what() << " ! Restarting Key agreement...."
                  << std::endl;
        impl.gkexchg_failure();
    }
    TracyFiberLeave;
}

void KeyExchangeLCMHandler::handle_JOIN_response(const lcm::ReceiveBuffer *rbuf,
                                                 const std::string &chan,
                                                 const Dutta_Barua_JOIN_response *join_response)
{
    TracyFiberEnter(impl.debug_channelname.c_str());
    try {
        impl.on_JOIN_response(join_response);
    } catch (keyagree_exception &e) {
        std::cerr << "keyagree failed on channel" << channelname() + " with: " << e.what()
                  << " ! Restarting Key agreement...." << std::endl;
        impl.gkexchg_failure();
    } catch (Botan::Exception &e) {
        std::cerr << "keyagree failed on channel" << channelname()
                  << " with BOTAN Exception: " << e.what() << " ! Restarting Key agreement...."
                  << std::endl;
        impl.gkexchg_failure();
    }
    TracyFiberLeave;
}

void KeyExchangeLCMHandler::handle_Attestation_Request_Static(
    const lcm::ReceiveBuffer *rbuf, const std::string &chan,
    const Attestation_Request_Static *request)
{
    TracyFiberEnter(impl.debug_channelname.c_str());
    try {
        impl.handle_static_attestation_request(*request);
    } catch (attestation_exception &e) {
        std::cerr << "Attestation Exception! keyagree failed on channel"
                  << channelname() + " with: " << e.what() << " ! Restarting Key agreement...."
                  << std::endl;
        impl.gkexchg_failure();
    } catch (keyagree_exception &e) {
        std::cerr << "keyagree failed on channel" << channelname() + " with: " << e.what()
                  << " ! Restarting Key agreement...." << std::endl;
        impl.gkexchg_failure();
    } catch (Botan::Exception &e) {
        std::cerr << "keyagree failed on channel" << channelname()
                  << " with BOTAN Exception: " << e.what() << " ! Restarting Key agreement...."
                  << std::endl;
        impl.gkexchg_failure();
    }
    TracyFiberLeave;
}

void KeyExchangeLCMHandler::handle_Attestation_Evidence_Static(
    const lcm::ReceiveBuffer *rbuf, const std::string &chan,
    const Attestation_Evidence_Static *evidence)
{
    TracyFiberEnter(impl.debug_channelname.c_str());
    try {
        impl.ra_static_verify(*evidence);
    } catch (attestation_exception &e) {
        std::cerr << "Attestation Exception! keyagree failed on channel"
                  << channelname() + " with: " << e.what() << " ! Restarting Key agreement...."
                  << std::endl;
        impl.gkexchg_failure();
    } catch (keyagree_exception &e) {
        std::cerr << "keyagree failed on channel" << channelname() + " with: " << e.what()
                  << " ! Restarting Key agreement...." << std::endl;
        impl.gkexchg_failure();
    } catch (Botan::Exception &e) {
        std::cerr << "keyagree failed on channel" << channelname()
                  << " with BOTAN Exception: " << e.what() << " ! Restarting Key agreement...."
                  << std::endl;
        impl.gkexchg_failure();
    }
    TracyFiberLeave;
}

void KeyExchangeLCMHandler::handle_Attestation_Evidence(const lcm::ReceiveBuffer *rbuf,
                                                        const std::string &chan,
                                                        const Attestation_Evidence *evidence)
{
    TracyFiberEnter(impl.debug_channelname.c_str());
    try {
        impl.ra_verify(*evidence);
    } catch (attestation_exception &e) {
        std::cerr << "Attestation Exception! keyagree failed on channel"
                  << channelname() + " with: " << e.what() << " ! Restarting Key agreement...."
                  << std::endl;
        impl.gkexchg_failure();
    } catch (keyagree_exception &e) {
        std::cerr << "keyagree failed on channel" << channelname() + " with: " << e.what()
                  << " ! Restarting Key agreement...." << std::endl;
        impl.gkexchg_failure();
    } catch (Botan::Exception &e) {
        std::cerr << "keyagree failed on channel" << channelname()
                  << " with BOTAN Exception: " << e.what() << " ! Restarting Key agreement...."
                  << std::endl;
        impl.gkexchg_failure();
    }
    TracyFiberLeave;
}

}  // namespace lcmsec_impl<|MERGE_RESOLUTION|>--- conflicted
+++ resolved
@@ -1148,12 +1148,11 @@
             std::chrono::microseconds(ra_static_ctx.req->timestamp_static_att_start));
         TracyCZoneEnd(tracy_attest_static_ctx);
 
-<<<<<<< HEAD
         // COMMENTED OUT SOLELY FOR MEASUREMENTS
-        //
-        // Re-initiate static protocol 
+        // Re-initiate static protocol
         // ra_static_state = RA_STATIC_STATE::not_started;
         // ra_static_ctx.req = {};
+        // ra_static_ctx.verified.clear();
         // using namespace std::chrono;
         // int variance_us = duration_cast<microseconds>(ra_static_variance).count();
         // srand(std::chrono::system_clock::now().time_since_epoch().count());
@@ -1161,19 +1160,6 @@
         // auto now = high_resolution_clock::now();
         // auto req_time = now + ra_static_interval + microseconds(us_offset);
         // add_task(req_time, [=, this]() { ra_static_init(); });
-=======
-        // Re-initiate static protocol
-        ra_static_state = RA_STATIC_STATE::not_started;
-        ra_static_ctx.req = {};
-        ra_static_ctx.verified.clear();
-        using namespace std::chrono;
-        int variance_us = duration_cast<microseconds>(ra_static_variance).count();
-        srand(std::chrono::system_clock::now().time_since_epoch().count());
-        int us_offset = (std::rand() % (2 * variance_us)) - variance_us;
-        auto now = high_resolution_clock::now();
-        auto req_time = now + ra_static_interval + microseconds(us_offset);
-        add_task(req_time, [=, this]() { ra_static_init(); });
->>>>>>> 27730f3a
         return;
     }
 }
