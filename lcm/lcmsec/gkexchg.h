#ifndef GKEXCHG_H
#define GKEXCHG_H

#include <botan/bigint.h>
#include <botan/dh.h>
#include <botan/ecdh.h>

#include <cassert>
#include <map>
#include <optional>
#include <string>
#include <vector>

#include "crypto_wrapper.h"
#include "dsa.h"
#include "lcm.h"
#include "lcmsec/eventloop.hpp"
#include "lcmsec/lcmexcept.hpp"
#include "lcmsec/lcmtypes/Attestation_Evidence_Static.hpp"
#include "lcmsec/lcmtypes/Attestation_Request_Static.hpp"
#include "lcmsec/lcmtypes/Dutta_Barua_JOIN.hpp"
#include "lcmsec/lcmtypes/Dutta_Barua_JOIN_response.hpp"
#include "lcmsec/lcmtypes/Dutta_Barua_message.hpp"
#include "lcmsec/managed_state.hpp"
#include "lcmsec/tracy_stubs.hpp"

namespace lcmsec_impl {

class Dutta_Barua_GKE {
  public:
    Dutta_Barua_GKE(int uid);
    virtual ~Dutta_Barua_GKE();

  protected:
    TracyCZoneCtx tracy_startupctx;
    TracyCZoneCtx tracy_attestctx;
    TracyCZoneCtx tracy_attest_static_ctx;
    TracyCZoneCtx tracy_gkexchgctx;
    TracyCZoneCtx tracy_gkandattest_ctx;

  public:
    virtual void publish(Dutta_Barua_message &msg) = 0;
    virtual void gkexchg_finished() = 0;  // hook for child to override
    virtual void check_finished() = 0;
    [[nodiscard]] virtual STATE &getState() = 0;  // hook for child to override
    [[nodiscard]] virtual inline JOIN_ROLE &getRole() = 0;

    void round1();
    void round2();
    void computeKey();
    void computeKey_passive();

    void cleanup_intermediates();
    void start_join();

    struct user_id {
        int u, d;
    };
    user_id uid;

    struct {
        Botan::PointGFp left;   // K_i^l
        Botan::PointGFp right;  // K_i^r
    } r1_results;

    bool r2_finished = false;

    std::map<int, int> session_id;  // map u to d
    std::map<int, int> partial_session_id;

    std::optional<Botan::BigInt>
        x_i;  // no default constructor for DH_PrivateKey and it cannot be immediately initialized
    static constexpr int group_bitsize = 4096;
    static const Botan::EC_Group group;

    std::map<int, Dutta_Barua_message> r2_messages;
    struct {
        std::optional<Dutta_Barua_message> left;   // message from U_{i-1}
        std::optional<Dutta_Barua_message> right;  // message from U_{i+1}
    } r1_messages;

    std::optional<Botan::PointGFp> shared_secret;
    bool has_new_key;  // FIXME synchronization?

    virtual void debug(std::string msg) = 0;

    bool _checkState(STATE s) const { return (state == s) ? true : false; }
    template <typename STATE, typename... States>
    bool _checkState(STATE s, States... ss) const
    {
        return checkState(s) || checkState(ss...);
    }
    template <typename... States>
    bool checkState(States... ss) const
    {
        bool result = _checkState(ss...);
        // if (!result) {
        //     debug(std::string("invalid state ") + state_name(state));
        // }
        return result;
    }

  protected:
    std::optional<std::vector<uint8_t>> ra_prev_round_challenge;
    int64_t prev_r1start = {0};
    std::optional<std::vector<uint8_t>> chosen_challenge;

    GkexchgManagedState managed_state;
    STATE state{STATE::keyexchg_not_started};
    RA_STATE ra_state{RA_STATE::not_started};
    RA_STATIC_STATE ra_static_state{RA_STATIC_STATE::not_started};
    JOIN_ROLE role{JOIN_ROLE::invalid};

    static void db_set_public_value(Dutta_Barua_message &msg, const Botan::PointGFp &point);
    static void db_get_public_value(const Dutta_Barua_message &msg, Botan::PointGFp &point);
};

class KeyExchangeManager : public Dutta_Barua_GKE {
  public:
    // Recovery management:
    //
    // Recall that the primary strategy we use to avoid raceconditions are idempotent tasks that are
    // registered with our eventloop. This poses a challenge from the recovery standpoint
    // (restarting the keyexchange after something goes wrong) - even after the cleanup, there still
    // might be "old" tasks in our eventloop
    //
    // Solution:
    // Keep track of the current invocation count of our keyexchange. On Error, increase this count.
    // when tasks are called, ignore all those with an old invocation count
    void add_task(eventloop::timepoint_t tp, std::function<void()> f);
    void add_task(std::function<void()> f);

    KeyExchangeManager(capability cap, eventloop &ev_loop, lcm::LCM &lcm);

    void JOIN();
    void JOIN_response();
    void onJOIN(const Dutta_Barua_JOIN *join_msg);
    void on_JOIN_response(const Dutta_Barua_JOIN_response *join_response);

    void ra_attest_asnyc();
    void ra_attest_finish();
    void ra_verify(const Attestation_Evidence &evidence);

    struct ra_static_ctx {
        // references to last round
        std::chrono::high_resolution_clock::time_point prev_invoc;
        std::vector<uint8_t> prev_dynamic_invocation_challenge;

        // set during ra_start_static
        int selfID;
        int leftchild, rightchild;
        bool left_done{false}, right_done{false};
        int sizeP;

        std::optional<Attestation_Request_Static> req;

        std::vector<uint8_t> buffer;
        std::optional<Botan::secure_vector<uint8_t>> challenge;
    } ra_static_ctx;

    void ra_static_init();
    void handle_static_attestation_request(const Attestation_Request_Static &request);
    void ra_static_start();
    void ra_static_async_startattest();
    void ra_static_async_finishattest();
    void ra_static_verify(const Attestation_Evidence_Static &evidence);

    void on_msg(const Dutta_Barua_message *msg);

    inline bool hasNewKey()
    {
        if (has_new_key) {
            has_new_key = false;
            return true;
        }
        return false;
    }

    Botan::secure_vector<uint8_t> get_session_key(size_t key_size);

    std::string
        groupexchg_channelname;  // the channelname used for the management of the keyexchange

    // Not used for publishing, but to check permissions of the certificates on incoming messages
    std::optional<std::string> channelname;
    std::string debug_channelname;
    std::string mcastgroup;

<<<<<<< HEAD
    // const std::chrono::milliseconds JOIN_waitperiod = std::chrono::milliseconds(
    //     125);  // delay start of round1 after the first join() by this time
    // const std::chrono::milliseconds JOIN_response_avg_delay = std::chrono::milliseconds(50);
    // const std::chrono::milliseconds JOIN_response_variance = std::chrono::milliseconds(20);
    // const std::chrono::milliseconds gkexchg_timeout = std::chrono::milliseconds(800);

=======
>>>>>>> 8990ba16
    const std::chrono::milliseconds JOIN_waitperiod = std::chrono::milliseconds(
        1000);  // delay start of round1 after the first join() by this time
    const std::chrono::milliseconds JOIN_response_avg_delay = std::chrono::milliseconds(300);
    const std::chrono::milliseconds JOIN_response_variance = std::chrono::milliseconds(200);
    const std::chrono::milliseconds gkexchg_timeout = std::chrono::milliseconds(12000);

    [[nodiscard]] virtual inline STATE &getState() override { return state; }

    [[nodiscard]] virtual inline JOIN_ROLE &getRole() override { return role; }

    void gkexchg_failure();

  private:
    eventloop &evloop;
    lcm::LCM &lcm;

    struct joindesc {
        int uid;
        int64_t req_r1start;
    };

    static constexpr int att_randomness_bytes = 32;
    std::vector<joindesc> observed_joins;
    std::vector<std::vector<uint8_t>> ra_challenges;
    Botan::secure_vector<uint8_t> joint_challenge;
    std::chrono::high_resolution_clock::time_point ra_tp_prev_invocation =
        std::chrono::high_resolution_clock::time_point::min();

    std::vector<int> verified_peers;

    struct joinresponse_ra_params {
        std::vector<std::array<uint8_t, att_randomness_bytes>> observed_challenges_buffer;
        int n_observed_challenges;

        int nodes_to_verify;
        enum class RA_ROLE { joining, representative, passive } ra_role;

        uint8_t challenge[att_randomness_bytes];
        uint8_t randomlocal[att_randomness_bytes];

        int64_t t_r1start;

        // copy into existing jr_ra_params while reusing memory if possible.
        void from_JOIN_Response(const Dutta_Barua_JOIN_response *from, int num_joining,
                                int num_participants, const KeyExchangeManager &mgr);

        // check whether challenge exists in observed_joins from the response; or is equal to the
        // challenge included in the accepted join response
        //
        // Note: we assume that observed challenges are not super big; so that it is more efficient
        // to compare with O(n) instead of sorting when inserting new elements
        bool lookup_challenge(const uint8_t *challenge, size_t challenge_sz,
                              const KeyExchangeManager &mgr);

        // reuse buffer for observed joins: add the chosen challenge to the end
        // NOTE: it is safe to call lookup_challenge after prep_joint_challenge
        void prep_joint_challenge(const KeyExchangeManager &mgr);
    };
    std::optional<joinresponse_ra_params> jr_ra_params;

    const std::chrono::seconds ra_static_interval = std::chrono::seconds(4);
    const std::chrono::seconds ra_static_variance = std::chrono::seconds(1);
    std::chrono::high_resolution_clock::time_point ra_static_tp_prev_invocation =
        std::chrono::high_resolution_clock::time_point::min();

    void publish(Dutta_Barua_message &msg) override;
    static void db_get_public_value(const Dutta_Barua_message &msg, Botan::BigInt &bigint);

    inline void debug(std::string msg) override
    {
        CRYPTO_DBG("u%i: ch:%s %s\n", uid.u, groupexchg_channelname.c_str(), msg.c_str());
    }

    void check_finished() override;
    void gkexchg_finished() override;
};

/**
 * @class Key_Exchange_Manager
 * @brief separate the interfacing with LCM from the key exchange implementation
 */
class KeyExchangeLCMHandler {
  public:
    KeyExchangeLCMHandler(capability cap, eventloop &ev_loop, lcm::LCM &lcm);

    void handleMessage(const lcm::ReceiveBuffer *rbuf, const std::string &chan,
                       const Dutta_Barua_message *msg);

    void handle_JOIN(const lcm::ReceiveBuffer *rbuf, const std::string &chan,
                     const Dutta_Barua_JOIN *join_msg);
    void handle_JOIN_response(const lcm::ReceiveBuffer *rbuf, const std::string &chan,
                              const Dutta_Barua_JOIN_response *join_response);

    void handle_Attestation_Evidence(const lcm::ReceiveBuffer *rbuf, const std::string &chan,
                                     const Attestation_Evidence *evidence);
    void handle_Attestation_Evidence_Static(const lcm::ReceiveBuffer *rbuf, const std::string &chan,
                                            const Attestation_Evidence_Static *evidence);
    void handle_Attestation_Request_Static(const lcm::ReceiveBuffer *rbuf, const std::string &chan,
                                           const Attestation_Request_Static *evidence);

    bool hasNewKey() { return impl.hasNewKey(); }
    /*
     * deleted copy and move constructors
     * This is important since this class will be used as an lcm handler object. Thus, its
     * address must not not change (which prohibits the move constructor). For the copy
     * constructors, semantics would be unclear, so delete it as well
     */
    KeyExchangeLCMHandler(KeyExchangeLCMHandler &&) = delete;
    KeyExchangeLCMHandler(const KeyExchangeLCMHandler &) = delete;
    KeyExchangeLCMHandler &operator=(const KeyExchangeLCMHandler &) = delete;
    KeyExchangeLCMHandler &operator=(const KeyExchangeLCMHandler &&) = delete;

    inline Botan::secure_vector<uint8_t> get_session_key(size_t key_size)
    {
        return impl.get_session_key(key_size);
    }
    inline const std::string &channelname() { return impl.groupexchg_channelname; }
    inline ~KeyExchangeLCMHandler() {}

  private:
    KeyExchangeManager impl;
};

}  // namespace lcmsec_impl
#endif  // !GKEXCHG_H<|MERGE_RESOLUTION|>--- conflicted
+++ resolved
@@ -186,15 +186,6 @@
     std::string debug_channelname;
     std::string mcastgroup;
 
-<<<<<<< HEAD
-    // const std::chrono::milliseconds JOIN_waitperiod = std::chrono::milliseconds(
-    //     125);  // delay start of round1 after the first join() by this time
-    // const std::chrono::milliseconds JOIN_response_avg_delay = std::chrono::milliseconds(50);
-    // const std::chrono::milliseconds JOIN_response_variance = std::chrono::milliseconds(20);
-    // const std::chrono::milliseconds gkexchg_timeout = std::chrono::milliseconds(800);
-
-=======
->>>>>>> 8990ba16
     const std::chrono::milliseconds JOIN_waitperiod = std::chrono::milliseconds(
         1000);  // delay start of round1 after the first join() by this time
     const std::chrono::milliseconds JOIN_response_avg_delay = std::chrono::milliseconds(300);
