#ifndef GKEXCHG_H
#define GKEXCHG_H

#include <botan/bigint.h>
#include <botan/dh.h>
#include <botan/ecdh.h>

#include <cassert>
#include <map>
#include <optional>
#include <string>
#include <vector>

#include "crypto_wrapper.h"
#include "dsa.h"
#include "lcm.h"
#include "lcmsec/eventloop.hpp"
#include "lcmsec/lcmtypes/Dutta_Barua_JOIN.hpp"
#include "lcmsec/lcmtypes/Dutta_Barua_JOIN_response.hpp"
#include "lcmsec/lcmtypes/Dutta_Barua_message.hpp"

namespace lcmsec_impl {

/*
 * there is  abit of more refactoring to do:
 *  * only use protocol uid's in this class instead of trnaslating
 *  * maybe use ragel to implement the state machine - in any case the state logic is not finished
 * at this point
 */
class Dutta_Barua_GKE {
  public:
    Dutta_Barua_GKE(int uid);
    virtual ~Dutta_Barua_GKE();

  public:
    enum class STATE : int {
        keyexchg_not_started = 0,
        keyexchg_in_progress,
        keyexchg_successful,
        ENUMSIZE
    };
    inline const char *state_name(STATE s)
    {
        static const char *STATE_names[] = {"keyexchg_not_started", "in_progress",
                                            "keyexchg_successful"};
        static_assert(sizeof(STATE_names) / sizeof(char *) == static_cast<int>(STATE::ENUMSIZE),
                      "sizes dont match");
        return STATE_names[static_cast<int>(s)];
    }
    enum class JOIN_ROLE : int { invalid = 0, joining, active, passive, ENUMSIZE };
    inline const char *join_role_name(JOIN_ROLE r)
    {
        static const char *join_role_names[] = {"invalid", "joining", "active", "passive"};
        static_assert(
            sizeof(join_role_names) / sizeof(char *) == static_cast<int>(JOIN_ROLE::ENUMSIZE),
            "sizes dont match");
        return join_role_names[static_cast<int>(r)];
    }

    STATE state{STATE::keyexchg_not_started};
    JOIN_ROLE role{JOIN_ROLE::invalid};

    bool _checkState(STATE s) { return (state == s) ? true : false; }

    template <typename STATE, typename... States>
    bool _checkState(STATE s, States... ss)
    {
        return checkState(s) || checkState(ss...);
    }
    template <typename... States>
    bool checkState(States... ss)
    {
        bool result = _checkState(ss...);
        if (!result) {
            debug(std::string("invalid state ") + state_name(state));
        }
        return result;
    }
#define LCMSEC_CHECKSTATE(...)         \
    do {                               \
        if (!checkState(__VA_ARGS__)) \
            return;                    \
    } while (0);

    virtual void sign_and_dispatch(Dutta_Barua_message &msg) = 0;
    virtual void gkexchg_finished() = 0;          // hook for child to override
    [[nodiscard]] virtual STATE &getState() = 0;  // hook for child to override
    [[nodiscard]] virtual inline JOIN_ROLE &getRole() = 0;

    void round1();
    void round2();
    void computeKey();
    void computeKey_passive();

    void prepare_join();
    void start_join();

    struct user_id {
        int u, d;
    };
    user_id uid;

    // stateful members needed across multiple rounds of the keyexchange //
    std::vector<int> joining_participants;
    std::vector<int> participants;

    struct {
        Botan::PointGFp left;   // K_i^l
        Botan::PointGFp right;  // K_i^r
    } r1_results;

    bool r2_finished = false;

    std::vector<user_id> partial_session_id;

    std::optional<Botan::BigInt>
        x_i;  // no default constructor for DH_PrivateKey and it cannot be immediately initialized
    static constexpr int group_bitsize = 4096;
    static const Botan::EC_Group group;

    std::map<int, Dutta_Barua_message> r2_messages;
    struct {
        std::optional<Dutta_Barua_message> left;   // message from U_{i-1}
        std::optional<Dutta_Barua_message> right;  // message from U_{i+1}
    } r1_messages;

<<<<<<< HEAD
    std::optional<Botan::PointGFp> shared_secret;
    bool has_new_key; //FIXME synchronization?
=======
    std::optional<Botan::BigInt> shared_secret;
    bool has_new_key;  // FIXME synchronization?
>>>>>>> 5b053d72

    virtual void debug(std::string msg) = 0;

    // ------ Helper methods --------//
    // Map virtual user ids (counting - sequentially - all the user ID's that are participating in
    // the protocol) to the real ones (the ones that are configured in the certificates, and are
    // part of the messages that are transmitted) NOTE: both use 1-indexing
    //
    // THIS METHOD AS IT STANDS MAY ONLY BE CALLED WITH VALID UID's
    inline int uid_to_protocol_uid(int uid)
    {
        auto it = std::lower_bound(joining_participants.cbegin(), joining_participants.cend(),
                                   uid);  // take advantage of sorted array and do a binary search
        if (it == joining_participants.cend()) {
            debug("error: found no protocol uid for uid " + std::to_string(uid));
            throw std::runtime_error("remote not in particpant list");
        } else
            return it - joining_participants.begin() +
                   1;  // else, return the index that we found (but use 1-indexing)
    }

    inline int protocol_uid_to_uid(int proto_uid)
    {
        // the protocol user ID's are the indices of participants
        //  NOTE: it is necessary to convert from and to 1-indexing here
        return joining_participants.at(proto_uid - 1) + 1;
    }

    static void db_set_public_value(Dutta_Barua_message &msg, const Botan::PointGFp &point);
    static void db_get_public_value(const Dutta_Barua_message &msg, Botan::PointGFp &point);
};

class KeyExchangeManager : public Dutta_Barua_GKE {
  public:
    KeyExchangeManager(capability cap, eventloop &ev_loop, lcm::LCM &lcm);

    void JOIN();
    void JOIN_response(int uid_of_join, int64_t requested_r1start);
    void onJOIN(const Dutta_Barua_JOIN *join_msg);
    void on_JOIN_response(const Dutta_Barua_JOIN_response *join_response);

    void on_msg(const Dutta_Barua_message *msg);

    inline bool hasNewKey()
    {
        if (has_new_key) {
            has_new_key = false;
            return true;
        }
        return false;
    }

    Botan::secure_vector<uint8_t> get_session_key(size_t key_size);

    std::string
        groupexchg_channelname;  // the channelname used for the management of the keyexchange

    // Not used for publishing, but to check permissions of the certificates on incoming messages
    std::optional<std::string> channelname;
    std::string mcastgroup;

    std::chrono::milliseconds JOIN_waitperiod = std::chrono::milliseconds(
        125);  // delay start of round1 after the first join() by this time
    std::chrono::milliseconds JOIN_response_avg_delay = std::chrono::milliseconds(50);
    std::chrono::milliseconds JOIN_response_variance = std::chrono::milliseconds(20);

    std::optional<std::chrono::steady_clock::time_point> current_earliest_r1start = {};

    [[nodiscard]] virtual inline STATE &getState() override { return state; }

    [[nodiscard]] virtual inline JOIN_ROLE &getRole() override { return role; }

  private:
    eventloop &evloop;
    lcm::LCM &lcm;

    inline bool is_neighbour(const Dutta_Barua_message *msg)
    {
        return is_left_neighbour(msg) || is_right_neighbour(msg);
    }

    inline bool is_left_neighbour(const Dutta_Barua_message *msg)
    {
        // FIXME when synchronization is done
        int my_uid = uid_to_protocol_uid(uid.u);
        int their_uid = uid_to_protocol_uid(msg->u);
        int neighbour = (my_uid == 1) ? joining_participants.size() : my_uid - 1;
        return their_uid == neighbour;
    }

    inline bool is_right_neighbour(const Dutta_Barua_message *msg)
    {
        int my_uid = uid_to_protocol_uid(uid.u);
        int their_uid = uid_to_protocol_uid(msg->u);

        int neighbour = (my_uid == joining_participants.size()) ? 1 : my_uid + 1;
        return their_uid == neighbour;
    }

    void sign_and_dispatch(Dutta_Barua_message &msg) override;

    inline void debug(std::string msg) override
    {
        CRYPTO_DBG("u%i: ch:%s %s\n", uid.u, groupexchg_channelname.c_str(), msg.c_str());
    }

    inline void gkexchg_finished() override
    {
        state = STATE::keyexchg_successful;
        role = Dutta_Barua_GKE::JOIN_ROLE::invalid;
        evloop.channel_finished();
        current_earliest_r1start = std::nullopt;
        has_new_key = true;
    }

    inline bool is_earlier(std::chrono::steady_clock::time_point &lhs,
                           std::optional<std::chrono::steady_clock::time_point> &rhs)
    {
        return !rhs || lhs < *rhs;
    }

    inline std::chrono::steady_clock::time_point &earliest_time(
        std::chrono::steady_clock::time_point &tp,
        std::optional<std::chrono::steady_clock::time_point> &opt_tp)
    {
        if (is_earlier(tp, opt_tp))
            return tp;
        return opt_tp.value();
    }
};

/**
 * @class Key_Exchange_Manager
 * @brief separate the interfacing with LCM from the key exchange implementation
 */
class KeyExchangeLCMHandler {
  public:
    KeyExchangeLCMHandler(capability cap, eventloop &ev_loop, lcm::LCM &lcm);

    void handleMessage(const lcm::ReceiveBuffer *rbuf, const std::string &chan,
                       const Dutta_Barua_message *msg);

    void handle_JOIN(const lcm::ReceiveBuffer *rbuf, const std::string &chan,
                     const Dutta_Barua_JOIN *join_msg);
    void handle_JOIN_response(const lcm::ReceiveBuffer *rbuf, const std::string &chan,
                              const Dutta_Barua_JOIN_response *join_response);

    bool hasNewKey() { return impl.hasNewKey(); }
    /*
     * deleted copy and move constructors
     * This is important since this class will be used as an lcm handler object. Thus, its
     * address must not not change (which prohibits the move constructor). For the copy
     * constructors, semantics would be unclear, so delete it as well
     */
    KeyExchangeLCMHandler(KeyExchangeLCMHandler &&) = delete;
    KeyExchangeLCMHandler(const KeyExchangeLCMHandler &) = delete;
    KeyExchangeLCMHandler &operator=(const KeyExchangeLCMHandler &) = delete;
    KeyExchangeLCMHandler &operator=(const KeyExchangeLCMHandler &&) = delete;

    inline Botan::secure_vector<uint8_t> get_session_key(size_t key_size)
    {
        return impl.get_session_key(key_size);
    }
    inline const std::string &channelname() { return impl.groupexchg_channelname; }
    inline ~KeyExchangeLCMHandler() {}

  private:
    KeyExchangeManager impl;
};

}  // namespace lcmsec_impl
#endif  // !GKEXCHG_H<|MERGE_RESOLUTION|>--- conflicted
+++ resolved
@@ -124,13 +124,8 @@
         std::optional<Dutta_Barua_message> right;  // message from U_{i+1}
     } r1_messages;
 
-<<<<<<< HEAD
     std::optional<Botan::PointGFp> shared_secret;
     bool has_new_key; //FIXME synchronization?
-=======
-    std::optional<Botan::BigInt> shared_secret;
-    bool has_new_key;  // FIXME synchronization?
->>>>>>> 5b053d72
 
     virtual void debug(std::string msg) = 0;
 
